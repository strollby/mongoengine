#!/bin/bash

MONGODB=$1

mongodb_dir=$(find ${PWD}/ -type d -name "mongodb-linux-x86_64*")

mkdir $mongodb_dir/data
<<<<<<< HEAD
$mongodb_dir/bin/mongod --dbpath $mongodb_dir/data --logpath $mongodb_dir/mongodb.log --fork --replSet mongoengine
mongo --eval 'db.version();'    # Make sure mongo is awake
mongo --eval "rs.initiate()"
=======
$mongodb_dir/bin/mongod --dbpath $mongodb_dir/data --logpath $mongodb_dir/mongodb.log --fork

if (( $(echo "$MONGODB < 6.0" | bc -l) )); then
mongo --quiet --eval 'db.runCommand("ping").ok'    # Make sure mongo is awake
else
mongosh --quiet  --eval 'db.runCommand("ping").ok'  # Make sure mongo is awake
fi
>>>>>>> 6f7f7b79
<|MERGE_RESOLUTION|>--- conflicted
+++ resolved
@@ -5,16 +5,12 @@
 mongodb_dir=$(find ${PWD}/ -type d -name "mongodb-linux-x86_64*")
 
 mkdir $mongodb_dir/data
-<<<<<<< HEAD
+
 $mongodb_dir/bin/mongod --dbpath $mongodb_dir/data --logpath $mongodb_dir/mongodb.log --fork --replSet mongoengine
-mongo --eval 'db.version();'    # Make sure mongo is awake
-mongo --eval "rs.initiate()"
-=======
-$mongodb_dir/bin/mongod --dbpath $mongodb_dir/data --logpath $mongodb_dir/mongodb.log --fork
-
 if (( $(echo "$MONGODB < 6.0" | bc -l) )); then
 mongo --quiet --eval 'db.runCommand("ping").ok'    # Make sure mongo is awake
+mongo --quiet --eval "rs.initiate()"
 else
-mongosh --quiet  --eval 'db.runCommand("ping").ok'  # Make sure mongo is awake
-fi
->>>>>>> 6f7f7b79
+mongosh --quiet --eval 'db.runCommand("ping").ok'  # Make sure mongo is awake
+mongosh --quiet --eval "rs.initiate()"
+fi