from mongoengine import *

from django.utils.encoding import smart_str
<<<<<<< HEAD
from django.contrib.auth.models import _user_get_all_permissions
from django.contrib.auth.models import _user_has_perm
=======
from django.db import models
from django.contrib.contenttypes.models import ContentTypeManager
from django.contrib import auth
>>>>>>> 0bfc96e4
from django.contrib.auth.models import AnonymousUser
from django.utils.translation import ugettext_lazy as _

try:
    from django.contrib.auth.hashers import check_password, make_password
except ImportError:
    """Handle older versions of Django"""
    from django.utils.hashcompat import md5_constructor, sha_constructor

    def get_hexdigest(algorithm, salt, raw_password):
        raw_password, salt = smart_str(raw_password), smart_str(salt)
        if algorithm == 'md5':
            return md5_constructor(salt + raw_password).hexdigest()
        elif algorithm == 'sha1':
            return sha_constructor(salt + raw_password).hexdigest()
        raise ValueError('Got unknown password algorithm type in password')

    def check_password(raw_password, password):
        algo, salt, hash = password.split('$')
        return hash == get_hexdigest(algo, salt, raw_password)

    def make_password(raw_password):
        from random import random
        algo = 'sha1'
        salt = get_hexdigest(algo, str(random()), str(random()))[:5]
        hash = get_hexdigest(algo, salt, raw_password)
        return '%s$%s$%s' % (algo, salt, hash)

from .utils import datetime_now

REDIRECT_FIELD_NAME = 'next'

class ContentType(Document):
    name = StringField(max_length=100)
    app_label = StringField(max_length=100)
    model = StringField(max_length=100, verbose_name=_('python model class name'), 
        unique_with='app_label')
    objects = ContentTypeManager()

    class Meta:
        verbose_name = _('content type')
        verbose_name_plural = _('content types')
        # db_table = 'django_content_type'
        # ordering = ('name',)
        # unique_together = (('app_label', 'model'),)

    def __unicode__(self):
        return self.name

    def model_class(self):
        "Returns the Python model class for this type of content."
        from django.db import models
        return models.get_model(self.app_label, self.model)

    def get_object_for_this_type(self, **kwargs):
        """
        Returns an object of this type for the keyword arguments given.
        Basically, this is a proxy around this object_type's get_object() model
        method. The ObjectNotExist exception, if thrown, will not be caught,
        so code that calls this method should catch it.
        """
        return self.model_class()._default_manager.using(self._state.db).get(**kwargs)

    def natural_key(self):
        return (self.app_label, self.model)

class SiteProfileNotAvailable(Exception):
    pass

class PermissionManager(models.Manager):
    def get_by_natural_key(self, codename, app_label, model):
        return self.get(
            codename=codename,
            content_type=ContentType.objects.get_by_natural_key(app_label, model)
        )

class Permission(Document):
    """The permissions system provides a way to assign permissions to specific users and groups of users.

    The permission system is used by the Django admin site, but may also be useful in your own code. The Django admin site uses permissions as follows:

        - The "add" permission limits the user's ability to view the "add" form and add an object.
        - The "change" permission limits a user's ability to view the change list, view the "change" form and change an object.
        - The "delete" permission limits the ability to delete an object.

    Permissions are set globally per type of object, not per specific object instance. It is possible to say "Mary may change news stories," but it's not currently possible to say "Mary may change news stories, but only the ones she created herself" or "Mary may only change news stories that have a certain status or publication date."

    Three basic permissions -- add, change and delete -- are automatically created for each Django model.
    """
    name = StringField(max_length=50, verbose_name=_('username'))
    content_type = ReferenceField(ContentType)
    codename = StringField(max_length=100, verbose_name=_('codename')) 
        # FIXME: don't access field of the other class
        # unique_with=['content_type__app_label', 'content_type__model'])

    objects = PermissionManager()

    class Meta:
        verbose_name = _('permission')
        verbose_name_plural = _('permissions')
        # unique_together = (('content_type', 'codename'),)
        # ordering = ('content_type__app_label', 'content_type__model', 'codename')

    def __unicode__(self):
        return u"%s | %s | %s" % (
            unicode(self.content_type.app_label),
            unicode(self.content_type),
            unicode(self.name))

    def natural_key(self):
        return (self.codename,) + self.content_type.natural_key()
    natural_key.dependencies = ['contenttypes.contenttype']

class Group(Document):
    """Groups are a generic way of categorizing users to apply permissions, or some other label, to those users. A user can belong to any number of groups.

    A user in a group automatically has all the permissions granted to that group. For example, if the group Site editors has the permission can_edit_home_page, any user in that group will have that permission.

    Beyond permissions, groups are a convenient way to categorize users to apply some label, or extended functionality, to them. For example, you could create a group 'Special users', and you could write code that would do special things to those users -- such as giving them access to a members-only portion of your site, or sending them members-only e-mail messages.
    """
    name = StringField(max_length=80, unique=True, verbose_name=_('name'))
    # permissions = models.ManyToManyField(Permission, verbose_name=_('permissions'), blank=True)
    permissions = ListField(ReferenceField(Permission, verbose_name=_('permissions'), required=False))

    class Meta:
        verbose_name = _('group')
        verbose_name_plural = _('groups')

    def __unicode__(self):
        return self.name

class UserManager(models.Manager):
    def create_user(self, username, email, password=None):
        """
        Creates and saves a User with the given username, e-mail and password.
        """
        now = datetime.datetime.now()

        # Normalize the address by lowercasing the domain part of the email
        # address.
        try:
            email_name, domain_part = email.strip().split('@', 1)
        except ValueError:
            pass
        else:
            email = '@'.join([email_name, domain_part.lower()])

        user = self.model(username=username, email=email, is_staff=False,
                         is_active=True, is_superuser=False, last_login=now,
                         date_joined=now)

        user.set_password(password)
        user.save(using=self._db)
        return user

    def create_superuser(self, username, email, password):
        u = self.create_user(username, email, password)
        u.is_staff = True
        u.is_active = True
        u.is_superuser = True
        u.save(using=self._db)
        return u

    def make_random_password(self, length=10, allowed_chars='abcdefghjkmnpqrstuvwxyzABCDEFGHJKLMNPQRSTUVWXYZ23456789'):
        "Generates a random password with the given length and given allowed_chars"
        # Note that default value of allowed_chars does not have "I" or letters
        # that look like it -- just to avoid confusion.
        from random import choice
        return ''.join([choice(allowed_chars) for i in range(length)])



class User(Document):
    """A User document that aims to mirror most of the API specified by Django
    at http://docs.djangoproject.com/en/dev/topics/auth/#users
    """
    username = StringField(max_length=30, required=True,
                           verbose_name=_('username'),
                           help_text=_("Required. 30 characters or fewer. Letters, numbers and @/./+/-/_ characters"))

    first_name = StringField(max_length=30,
                             verbose_name=_('first name'))

    last_name = StringField(max_length=30,
                            verbose_name=_('last name'))
    email = EmailField(verbose_name=_('e-mail address'))
    password = StringField(max_length=128,
                           verbose_name=_('password'),
                           help_text=_("Use '[algo]$[iterations]$[salt]$[hexdigest]' or use the <a href=\"password/\">change password form</a>."))
    is_staff = BooleanField(default=False,
                            verbose_name=_('staff status'),
                            help_text=_("Designates whether the user can log into this admin site."))
    is_active = BooleanField(default=True,
                             verbose_name=_('active'),
                             help_text=_("Designates whether this user should be treated as active. Unselect this instead of deleting accounts."))
    is_superuser = BooleanField(default=False,
                                verbose_name=_('superuser status'),
                                help_text=_("Designates that this user has all permissions without explicitly assigning them."))
    last_login = DateTimeField(default=datetime_now,
                               verbose_name=_('last login'))
    date_joined = DateTimeField(default=datetime_now,
                                verbose_name=_('date joined'))

    meta = {
        'allow_inheritance': True,
        'indexes': [
            {'fields': ['username'], 'unique': True, 'sparse': True}
        ]
    }

    def __unicode__(self):
        return self.username

    def get_full_name(self):
        """Returns the users first and last names, separated by a space.
        """
        full_name = u'%s %s' % (self.first_name or '', self.last_name or '')
        return full_name.strip()

    def is_anonymous(self):
        return False

    def is_authenticated(self):
        return True

    def set_password(self, raw_password):
        """Sets the user's password - always use this rather than directly
        assigning to :attr:`~mongoengine.django.auth.User.password` as the
        password is hashed before storage.
        """
        self.password = make_password(raw_password)
        self.save()
        return self

    def check_password(self, raw_password):
        """Checks the user's password against a provided password - always use
        this rather than directly comparing to
        :attr:`~mongoengine.django.auth.User.password` as the password is
        hashed before storage.
        """
        return check_password(raw_password, self.password)

    def get_all_permissions(self, obj=None):
        return _user_get_all_permissions(self, obj)

    def has_perm(self, perm, obj=None):
        """
        Returns True if the user has the specified permission. This method
        queries all available auth backends, but returns immediately if any
        backend returns True. Thus, a user who has permission from a single
        auth backend is assumed to have permission in general. If an object is
        provided, permissions for this specific object are checked.
        """

        # Active superusers have all permissions.
        if self.is_active and self.is_superuser:
            return True

        # Otherwise we need to check the backends.
        return _user_has_perm(self, perm, obj)

    @classmethod
    def create_user(cls, username, password, email=None):
        """Create (and save) a new user with the given username, password and
        email address.
        """
        now = datetime_now()

        # Normalize the address by lowercasing the domain part of the email
        # address.
        if email is not None:
            try:
                email_name, domain_part = email.strip().split('@', 1)
            except ValueError:
                pass
            else:
                email = '@'.join([email_name, domain_part.lower()])

        user = cls(username=username, email=email, date_joined=now)
        user.set_password(password)
        user.save()
        return user

    def get_all_permissions(self, obj=None):
        permissions = set()
        anon = self.is_anonymous()
        for backend in auth.get_backends():
            if not anon or backend.supports_anonymous_user:
                if hasattr(backend, "get_all_permissions"):
                    if obj is not None:
                        if backend.supports_object_permissions:
                            permissions.update(
                                backend.get_all_permissions(user, obj)
                            )
                    else:
                        permissions.update(backend.get_all_permissions(self))
        return permissions

    def get_and_delete_messages(self):
        return []

    def has_perm(self, perm, obj=None):
        anon = self.is_anonymous()
        active = self.is_active
        for backend in auth.get_backends():
            if (not active and not anon and backend.supports_inactive_user) or \
                        (not anon or backend.supports_anonymous_user):
                if hasattr(backend, "has_perm"):
                    if obj is not None:
                        if (backend.supports_object_permissions and
                            backend.has_perm(self, perm, obj)):
                                return True
                    else:
                        if backend.has_perm(self, perm):
                            return True
        return False

    def has_perms(self, perm_list, obj=None):
        """
        Returns True if the user has each of the specified permissions.
        If object is passed, it checks if the user has all required perms
        for this object.
        """
        for perm in perm_list:
            if not self.has_perm(perm, obj):
                return False
        return True

    def has_module_perms(self, app_label):
        anon = self.is_anonymous()
        active = self.is_active
        for backend in auth.get_backends():
            if (not active and not anon and backend.supports_inactive_user) or \
                        (not anon or backend.supports_anonymous_user):
                if hasattr(backend, "has_module_perms"):
                    if backend.has_module_perms(self, app_label):
                        return True
        return False

    def get_and_delete_messages(self):
        messages = []
        for m in self.message_set.all():
            messages.append(m.message)
            m.delete()
        return messages

    def email_user(self, subject, message, from_email=None):
        "Sends an e-mail to this User."
        from django.core.mail import send_mail
        send_mail(subject, message, from_email, [self.email])

    def get_profile(self):
        """
        Returns site-specific profile for this user. Raises
        SiteProfileNotAvailable if this site does not allow profiles.
        """
        if not hasattr(self, '_profile_cache'):
            from django.conf import settings
            if not getattr(settings, 'AUTH_PROFILE_MODULE', False):
                raise SiteProfileNotAvailable('You need to set AUTH_PROFILE_MO'
                                              'DULE in your project settings')
            try:
                app_label, model_name = settings.AUTH_PROFILE_MODULE.split('.')
            except ValueError:
                raise SiteProfileNotAvailable('app_label and model_name should'
                        ' be separated by a dot in the AUTH_PROFILE_MODULE set'
                        'ting')

            try:
                model = models.get_model(app_label, model_name)
                if model is None:
                    raise SiteProfileNotAvailable('Unable to load the profile '
                        'model, check AUTH_PROFILE_MODULE in your project sett'
                        'ings')
                self._profile_cache = model._default_manager.using(self._state.db).get(user__id__exact=self.id)
                self._profile_cache.user = self
            except (ImportError, ImproperlyConfigured):
                raise SiteProfileNotAvailable
        return self._profile_cache

    def _get_message_set(self):
        import warnings
        warnings.warn('The user messaging API is deprecated. Please update'
                      ' your code to use the new messages framework.',
                      category=DeprecationWarning)
        return self._message_set
    message_set = property(_get_message_set)


class MongoEngineBackend(object):
    """Authenticate using MongoEngine and mongoengine.django.auth.User.
    """

    supports_object_permissions = False
    supports_anonymous_user = False
    supports_inactive_user = False

    def authenticate(self, username=None, password=None):
        user = User.objects(username=username).first()
        if user:
            if password and user.check_password(password):
                backend = auth.get_backends()[0]
                user.backend = "%s.%s" % (backend.__module__, backend.__class__.__name__)
                return user
        return None

    def get_user(self, user_id):
        return User.objects.with_id(user_id)


def get_user(userid):
    """Returns a User object from an id (User.id). Django's equivalent takes
    request, but taking an id instead leaves it up to the developer to store
    the id in any way they want (session, signed cookie, etc.)
    """
    if not userid:
        return AnonymousUser()
    return MongoEngineBackend().get_user(userid) or AnonymousUser()<|MERGE_RESOLUTION|>--- conflicted
+++ resolved
@@ -1,14 +1,11 @@
 from mongoengine import *
 
 from django.utils.encoding import smart_str
-<<<<<<< HEAD
 from django.contrib.auth.models import _user_get_all_permissions
 from django.contrib.auth.models import _user_has_perm
-=======
 from django.db import models
 from django.contrib.contenttypes.models import ContentTypeManager
 from django.contrib import auth
->>>>>>> 0bfc96e4
 from django.contrib.auth.models import AnonymousUser
 from django.utils.translation import ugettext_lazy as _
 
@@ -44,7 +41,7 @@
 class ContentType(Document):
     name = StringField(max_length=100)
     app_label = StringField(max_length=100)
-    model = StringField(max_length=100, verbose_name=_('python model class name'), 
+    model = StringField(max_length=100, verbose_name=_('python model class name'),
         unique_with='app_label')
     objects = ContentTypeManager()
 
@@ -100,7 +97,7 @@
     """
     name = StringField(max_length=50, verbose_name=_('username'))
     content_type = ReferenceField(ContentType)
-    codename = StringField(max_length=100, verbose_name=_('codename')) 
+    codename = StringField(max_length=100, verbose_name=_('codename'))
         # FIXME: don't access field of the other class
         # unique_with=['content_type__app_label', 'content_type__model'])
 
