from connection import _get_db

import pymongo
import re
import copy

__all__ = ['queryset_manager', 'Q', 'InvalidQueryError',
           'InvalidCollectionError']

# The maximum number of items to display in a QuerySet.__repr__
REPR_OUTPUT_SIZE = 20


class DoesNotExist(Exception):
    pass

class MultipleObjectsReturned(Exception):
    pass


class InvalidQueryError(Exception):
    pass


class OperationError(Exception):
    pass

class InvalidCollectionError(Exception):
    pass

RE_TYPE = type(re.compile(''))


class Q(object):

    OR = '||'
    AND = '&&'
    OPERATORS = {
        'eq': ('((this.%(field)s instanceof Array) && '
               '  this.%(field)s.indexOf(%(value)s) != -1) ||'
               ' this.%(field)s == %(value)s'),
        'ne': 'this.%(field)s != %(value)s',
        'gt': 'this.%(field)s > %(value)s',
        'gte': 'this.%(field)s >= %(value)s',
        'lt': 'this.%(field)s < %(value)s',
        'lte': 'this.%(field)s <= %(value)s',
        'lte': 'this.%(field)s <= %(value)s',
        'in': '%(value)s.indexOf(this.%(field)s) != -1',
        'nin': '%(value)s.indexOf(this.%(field)s) == -1',
        'mod': '%(field)s %% %(value)s',
        'all': ('%(value)s.every(function(a){'
                'return this.%(field)s.indexOf(a) != -1 })'),
        'size': 'this.%(field)s.length == %(value)s',
        'exists': 'this.%(field)s != null',
        'regex_eq': '%(value)s.test(this.%(field)s)',
        'regex_ne': '!%(value)s.test(this.%(field)s)',
    }

    def __init__(self, **query):
        self.query = [query]

    def _combine(self, other, op):
        obj = Q()
        if not other.query[0]:
            return self
        if self.query[0]:
            obj.query = (['('] + copy.deepcopy(self.query) + [op] +
                         copy.deepcopy(other.query) + [')'])
        else:
            obj.query = copy.deepcopy(other.query)
        return obj

    def __or__(self, other):
        return self._combine(other, self.OR)

    def __and__(self, other):
        return self._combine(other, self.AND)

    def as_js(self, document):
        js = []
        js_scope = {}
        for i, item in enumerate(self.query):
            if isinstance(item, dict):
                item_query = QuerySet._transform_query(document, **item)
                # item_query will values will either be a value or a dict
                js.append(self._item_query_as_js(item_query, js_scope, i))
            else:
                js.append(item)
        return pymongo.code.Code(' '.join(js), js_scope)

    def _item_query_as_js(self, item_query, js_scope, item_num):
        # item_query will be in one of the following forms
        #    {'age': 25, 'name': 'Test'}
        #    {'age': {'$lt': 25}, 'name': {'$in': ['Test', 'Example']}
        #    {'age': {'$lt': 25, '$gt': 18}}
        js = []
        for i, (key, value) in enumerate(item_query.items()):
            op = 'eq'
            # Construct a variable name for the value in the JS
            value_name = 'i%sf%s' % (item_num, i)
            if isinstance(value, dict):
                # Multiple operators for this field
                for j, (op, value) in enumerate(value.items()):
                    # Create a custom variable name for this operator
                    op_value_name = '%so%s' % (value_name, j)
                    # Construct the JS that uses this op
                    value, operation_js = self._build_op_js(op, key, value,
                                                            op_value_name)
                    # Update the js scope with the value for this op
                    js_scope[op_value_name] = value
                    js.append(operation_js)
            else:
                # Construct the JS for this field
                value, field_js = self._build_op_js(op, key, value, value_name)
                js_scope[value_name] = value
                js.append(field_js)
        print ' && '.join(js)
        return ' && '.join(js)

    def _build_op_js(self, op, key, value, value_name):
        """Substitute the values in to the correct chunk of Javascript.
        """
        print op, key, value, value_name
        if isinstance(value, RE_TYPE):
            # Regexes are handled specially
            if op.strip('$') == 'ne':
                op_js = Q.OPERATORS['regex_ne']
            else:
                op_js = Q.OPERATORS['regex_eq']
        else:
            op_js = Q.OPERATORS[op.strip('$')]

        # Comparing two ObjectIds in Javascript doesn't work..
        if isinstance(value, pymongo.objectid.ObjectId):
            value = unicode(value)

        # Perform the substitution
        operation_js = op_js % {
            'field': key, 
            'value': value_name
        }
        return value, operation_js

class QuerySet(object):
    """A set of results returned from a query. Wraps a MongoDB cursor,
    providing :class:`~mongoengine.Document` objects as the results.
    """

    def __init__(self, document, collection):
        self._document = document
        self._collection_obj = collection
        self._accessed_collection = False
        self._query = {}
        self._where_clause = None
        self._loaded_fields = []
        self._ordering = []
        
        # If inheritance is allowed, only return instances and instances of
        # subclasses of the class being used
        if document._meta.get('allow_inheritance'):
            self._query = {'_types': self._document._class_name}
        self._cursor_obj = None
        self._limit = None
        self._skip = None

    def ensure_index(self, key_or_list):
        """Ensure that the given indexes are in place.

        :param key_or_list: a single index key or a list of index keys (to
            construct a multi-field index); keys may be prefixed with a **+**
            or a **-** to determine the index ordering
        """
        index_list = QuerySet._build_index_spec(self._document, key_or_list)
        self._collection.ensure_index(index_list)
        return self

    @classmethod
    def _build_index_spec(cls, doc_cls, key_or_list):
        """Build a PyMongo index spec from a MongoEngine index spec.
        """
        if isinstance(key_or_list, basestring):
            key_or_list = [key_or_list]

        index_list = []
        use_types = doc_cls._meta.get('allow_inheritance', True)
        for key in key_or_list:
            # Get direction from + or -
            direction = pymongo.ASCENDING
            if key.startswith("-"):
                direction = pymongo.DESCENDING
            if key.startswith(("+", "-")):
                    key = key[1:]

            # Use real field name, do it manually because we need field
            # objects for the next part (list field checking)
            parts = key.split('.')
            fields = QuerySet._lookup_field(doc_cls, parts)
            parts = [field.db_field for field in fields]
            key = '.'.join(parts)
            index_list.append((key, direction))

            # Check if a list field is being used, don't use _types if it is
            if use_types and not all(f._index_with_types for f in fields):
                use_types = False

        # If _types is being used, prepend it to every specified index
        if doc_cls._meta.get('allow_inheritance') and use_types:
            index_list.insert(0, ('_types', 1))

        return index_list

    def __call__(self, q_obj=None, **query):
        """Filter the selected documents by calling the
        :class:`~mongoengine.queryset.QuerySet` with a query.

        :param q_obj: a :class:`~mongoengine.queryset.Q` object to be used in
            the query; the :class:`~mongoengine.queryset.QuerySet` is filtered
            multiple times with different :class:`~mongoengine.queryset.Q`
            objects, only the last one will be used
        :param query: Django-style query keyword arguments
        """
        if q_obj:
            self._where_clause = q_obj.as_js(self._document)
        query = QuerySet._transform_query(_doc_cls=self._document, **query)
        self._query.update(query)
        return self

    def filter(self, *q_objs, **query):
        """An alias of :meth:`~mongoengine.queryset.QuerySet.__call__`
        """
        return self.__call__(*q_objs, **query)

    @property
    def _collection(self):
        """Property that returns the collection object. This allows us to
        perform operations only if the collection is accessed.
        """
        if not self._accessed_collection:
            self._accessed_collection = True
            
            # Ensure document-defined indexes are created
            if self._document._meta['indexes']:
                for key_or_list in self._document._meta['indexes']:
                    self._collection.ensure_index(key_or_list)

            # Ensure indexes created by uniqueness constraints
            for index in self._document._meta['unique_indexes']:
                self._collection.ensure_index(index, unique=True)
                
            if self._document._meta['geo_indexes'] and \
               pymongo.version >= "1.5.1":
                from pymongo import GEO2D
                for index in self._document._meta['geo_indexes']:
                    self._collection.ensure_index([(index, GEO2D)])

            # If _types is being used (for polymorphism), it needs an index
            if '_types' in self._query:
                self._collection.ensure_index('_types')
            
            # Ensure all needed field indexes are created
            for field_name, field_instance in self._document._fields.iteritems():
                if field_instance.__class__.__name__ == 'GeoLocationField':
                    self._collection.ensure_index([(field_name, pymongo.GEO2D),])
        return self._collection_obj

    @property
    def _cursor(self):
        if self._cursor_obj is None:
            cursor_args = {}
            if self._loaded_fields:
                cursor_args = {'fields': self._loaded_fields}
            self._cursor_obj = self._collection.find(self._query, 
                                                     **cursor_args)
            # Apply where clauses to cursor
            if self._where_clause:
                self._cursor_obj.where(self._where_clause)

            # apply default ordering
            if self._document._meta['ordering']:
                self.order_by(*self._document._meta['ordering'])

        return self._cursor_obj

    @classmethod
    def _lookup_field(cls, document, parts):
        """Lookup a field based on its attribute and return a list containing
        the field's parents and the field.
        """
        if not isinstance(parts, (list, tuple)):
            parts = [parts]
        fields = []
        field = None
        for field_name in parts:
            if field is None:
                # Look up first field from the document
                field = document._fields[field_name]
            else:
                # Look up subfield on the previous field
                field = field.lookup_member(field_name)
                if field is None:
                    raise InvalidQueryError('Cannot resolve field "%s"'
                                            % field_name)
            fields.append(field)
        return fields

    @classmethod
    def _translate_field_name(cls, doc_cls, field, sep='.'):
        """Translate a field attribute name to a database field name.
        """
        parts = field.split(sep)
        parts = [f.db_field for f in QuerySet._lookup_field(doc_cls, parts)]
        return '.'.join(parts)

    @classmethod
    def _transform_query(cls, _doc_cls=None, **query):
        """Transform a query from Django-style format to Mongo format.
        """
        operators = ['ne', 'gt', 'gte', 'lt', 'lte', 'in', 'nin', 'mod',
<<<<<<< HEAD
                     'all', 'size', 'exists', 'near']
        match_operators = ['contains', 'icontains', 'startswith',
                           'istartswith', 'endswith', 'iendswith',
                           'exact', 'iexact']
=======
                     'all', 'size', 'exists']
        geo_operators = ['within_distance', 'within_box', 'near']
        match_operators = ['contains', 'icontains', 'startswith', 
                           'istartswith', 'endswith', 'iendswith']
>>>>>>> 600ca3bc

        mongo_query = {}
        for key, value in query.items():
            parts = key.split('__')
            # Check for an operator and transform to mongo-style if there is
            op = None
            if parts[-1] in operators + match_operators + geo_operators:
                op = parts.pop()

            if _doc_cls:
                # Switch field names to proper names [set in Field(name='foo')]
                fields = QuerySet._lookup_field(_doc_cls, parts)
                parts = [field.db_field for field in fields]

                # Convert value to proper value
                field = fields[-1]
                singular_ops = [None, 'ne', 'gt', 'gte', 'lt', 'lte']
                singular_ops += match_operators
                if op in singular_ops:
                    value = field.prepare_query_value(op, value)
                elif op in ('in', 'nin', 'all', 'near'):
                    # 'in', 'nin' and 'all' require a list of values
                    value = [field.prepare_query_value(op, v) for v in value]

                if field.__class__.__name__ == 'GenericReferenceField':
                    parts.append('_ref')

            # if op and op not in match_operators:
            if op:
                if op in geo_operators:
                    if op == "within_distance":
                        value = {'$within': {'$center': value}}
                    elif op == "near":
                        value = {'$near': value}
                    else:
                        raise NotImplmenetedError, \
                              "Geo method has been implemented"
                elif op not in match_operators:
                    value = {'$' + op: value}

            key = '.'.join(parts)
            if op is None or key not in mongo_query:
                mongo_query[key] = value
            elif key in mongo_query and isinstance(mongo_query[key], dict):
                mongo_query[key].update(value)

        return mongo_query

    def get(self, *q_objs, **query):
        """Retrieve the the matching object raising
        :class:`~mongoengine.queryset.MultipleObjectsReturned` or
        `DocumentName.MultipleObjectsReturned` exception if multiple results and
        :class:`~mongoengine.queryset.DoesNotExist` or `DocumentName.DoesNotExist`
        if no results are found.

        .. versionadded:: 0.3
        """
        self.__call__(*q_objs, **query)
        count = self.count()
        if count == 1:
            return self[0]
        elif count > 1:
            message = u'%d items returned, instead of 1' % count
            raise self._document.MultipleObjectsReturned(message)
        else:
            raise self._document.DoesNotExist("%s matching query does not exist."
                                              % self._document._class_name)

    def get_or_create(self, *q_objs, **query):
        """Retrieve unique object or create, if it doesn't exist. Returns a tuple of 
        ``(object, created)``, where ``object`` is the retrieved or created object 
        and ``created`` is a boolean specifying whether a new object was created. Raises
        :class:`~mongoengine.queryset.MultipleObjectsReturned` or
        `DocumentName.MultipleObjectsReturned` if multiple results are found.
        A new document will be created if the document doesn't exists; a
        dictionary of default values for the new document may be provided as a
        keyword argument called :attr:`defaults`.

        .. versionadded:: 0.3
        """
        defaults = query.get('defaults', {})
        if 'defaults' in query:
            del query['defaults']

        self.__call__(*q_objs, **query)
        count = self.count()
        if count == 0:
            query.update(defaults)
            doc = self._document(**query)
            doc.save()
            return doc, True
        elif count == 1:
            return self.first(), False
        else:
            message = u'%d items returned, instead of 1' % count
            raise self._document.MultipleObjectsReturned(message)

    def first(self):
        """Retrieve the first object matching the query.
        """
        try:
            result = self[0]
        except IndexError:
            result = None
        return result

    def with_id(self, object_id):
        """Retrieve the object matching the id provided.

        :param object_id: the value for the id of the document to look up
        """
        id_field = self._document._meta['id_field']
        object_id = self._document._fields[id_field].to_mongo(object_id)

        result = self._collection.find_one({'_id': object_id})
        if result is not None:
            result = self._document._from_son(result)
        return result

    def in_bulk(self, object_ids):
        """Retrieve a set of documents by their ids.
        
        :param object_ids: a list or tuple of ``ObjectId``\ s
        :rtype: dict of ObjectIds as keys and collection-specific
                Document subclasses as values.

        .. versionadded:: 0.3
        """
        doc_map = {}

        docs = self._collection.find({'_id': {'$in': object_ids}})
        for doc in docs:
            doc_map[doc['_id']] = self._document._from_son(doc)
 
        return doc_map

    def next(self):
        """Wrap the result in a :class:`~mongoengine.Document` object.
        """
        try:
            if self._limit == 0:
                raise StopIteration
            return self._document._from_son(self._cursor.next())
        except StopIteration, e:
            self.rewind()
            raise e

    def rewind(self):
        """Rewind the cursor to its unevaluated state.

        .. versionadded:: 0.3
        """
        self._cursor.rewind()

    def count(self):
        """Count the selected elements in the query.
        """
        if self._limit == 0:
            return 0
        return self._cursor.count(with_limit_and_skip=True)

    def __len__(self):
        return self.count()

    def map_reduce(self, map_f, reduce_f, finalize_f=None, limit=None,
                   scope=None, keep_temp=False):
        """Perform a map/reduce query using the current query spec
        and ordering. While ``map_reduce`` respects ``QuerySet`` chaining,
        it must be the last call made, as it does not return a maleable
        ``QuerySet``.

        See the :meth:`~mongoengine.tests.QuerySetTest.test_map_reduce`
        and :meth:`~mongoengine.tests.QuerySetTest.test_map_advanced`
        tests in ``tests.queryset.QuerySetTest`` for usage examples.

        :param map_f: map function, as :class:`~pymongo.code.Code` or string
        :param reduce_f: reduce function, as
                         :class:`~pymongo.code.Code` or string
        :param finalize_f: finalize function, an optional function that
                           performs any post-reduction processing.
        :param scope: values to insert into map/reduce global scope. Optional.
        :param limit: number of objects from current query to provide
                      to map/reduce method
        :param keep_temp: keep temporary table (boolean, default ``True``)

        Returns an iterator yielding
        :class:`~mongoengine.document.MapReduceDocument`.

        .. note:: Map/Reduce requires server version **>= 1.1.1**. The PyMongo
           :meth:`~pymongo.collection.Collection.map_reduce` helper requires
           PyMongo version **>= 1.2**.

        .. versionadded:: 0.3
        """
        from document import MapReduceDocument

        if not hasattr(self._collection, "map_reduce"):
            raise NotImplementedError("Requires MongoDB >= 1.1.1")

        map_f_scope = {}
        if isinstance(map_f, pymongo.code.Code):
            map_f_scope = map_f.scope
            map_f = unicode(map_f)
        map_f = pymongo.code.Code(self._sub_js_fields(map_f), map_f_scope)

        reduce_f_scope = {}
        if isinstance(reduce_f, pymongo.code.Code):
            reduce_f_scope = reduce_f.scope
            reduce_f = unicode(reduce_f)
        reduce_f_code = self._sub_js_fields(reduce_f)
        reduce_f = pymongo.code.Code(reduce_f_code, reduce_f_scope)

        mr_args = {'query': self._query, 'keeptemp': keep_temp}

        if finalize_f:
            finalize_f_scope = {}
            if isinstance(finalize_f, pymongo.code.Code):
                finalize_f_scope = finalize_f.scope
                finalize_f = unicode(finalize_f)
            finalize_f_code = self._sub_js_fields(finalize_f)
            finalize_f = pymongo.code.Code(finalize_f_code, finalize_f_scope)
            mr_args['finalize'] = finalize_f

        if scope:
            mr_args['scope'] = scope

        if limit:
            mr_args['limit'] = limit

        results = self._collection.map_reduce(map_f, reduce_f, **mr_args)
        results = results.find()

        if self._ordering:
            results = results.sort(self._ordering)

        for doc in results:
            yield MapReduceDocument(self._document, self._collection,
                                    doc['_id'], doc['value'])

    def limit(self, n):
        """Limit the number of returned documents to `n`. This may also be
        achieved using array-slicing syntax (e.g. ``User.objects[:5]``).

        :param n: the maximum number of objects to return
        """
        if n == 0:
            self._cursor.limit(1)
        else:
            self._cursor.limit(n)
        self._limit = n

        # Return self to allow chaining
        return self

    def skip(self, n):
        """Skip `n` documents before returning the results. This may also be
        achieved using array-slicing syntax (e.g. ``User.objects[5:]``).

        :param n: the number of objects to skip before returning results
        """
        self._cursor.skip(n)
        self._skip = n
        return self

    def __getitem__(self, key):
        """Support skip and limit using getitem and slicing syntax.
        """
        # Slice provided
        if isinstance(key, slice):
            try:
                self._cursor_obj = self._cursor[key]
                self._skip, self._limit = key.start, key.stop
            except IndexError, err:
                # PyMongo raises an error if key.start == key.stop, catch it,
                # bin it, kill it. 
                start = key.start or 0
                if start >= 0 and key.stop >= 0 and key.step is None:
                    if start == key.stop:
                        self.limit(0)
                        self._skip, self._limit = key.start, key.stop - start
                        return self
                raise err
            # Allow further QuerySet modifications to be performed
            return self
        # Integer index provided
        elif isinstance(key, int):
            return self._document._from_son(self._cursor[key])

    def only(self, *fields):
        """Load only a subset of this document's fields. ::
        
            post = BlogPost.objects(...).only("title")
        
        :param fields: fields to include

        .. versionadded:: 0.3
        """
        self._loaded_fields = []
        for field in fields:
            if '.' in field:
                raise InvalidQueryError('Subfields cannot be used as '
                                        'arguments to QuerySet.only')
            # Translate field name
            field = QuerySet._lookup_field(self._document, field)[-1].db_field
            self._loaded_fields.append(field)

        # _cls is needed for polymorphism
        if self._document._meta.get('allow_inheritance'):
            self._loaded_fields += ['_cls']
        return self

    def order_by(self, *keys):
        """Order the :class:`~mongoengine.queryset.QuerySet` by the keys. The
        order may be specified by prepending each of the keys by a + or a -.
        Ascending order is assumed.

        :param keys: fields to order the query results by; keys may be
            prefixed with **+** or **-** to determine the ordering direction
        """
        key_list = []
        for key in keys:
            direction = pymongo.ASCENDING
            if key[0] == '-':
                direction = pymongo.DESCENDING
            if key[0] in ('-', '+'):
                key = key[1:]
            key_list.append((key, direction))

        self._ordering = key_list
        self._cursor.sort(key_list)
        return self

    def explain(self, format=False):
        """Return an explain plan record for the
        :class:`~mongoengine.queryset.QuerySet`\ 's cursor.

        :param format: format the plan before returning it
        """

        plan = self._cursor.explain()
        if format:
            import pprint
            plan = pprint.pformat(plan)
        return plan

    def delete(self, safe=False):
        """Delete the documents matched by the query.

        :param safe: check if the operation succeeded before returning
        """
        self._collection.remove(self._query, safe=safe)

    @classmethod
    def _transform_update(cls, _doc_cls=None, **update):
        """Transform an update spec from Django-style format to Mongo format.
        """
        operators = ['set', 'unset', 'inc', 'dec', 'push', 'push_all', 'pull',
                     'pull_all']

        mongo_update = {}
        for key, value in update.items():
            parts = key.split('__')
            # Check for an operator and transform to mongo-style if there is
            op = None
            if parts[0] in operators:
                op = parts.pop(0)
                # Convert Pythonic names to Mongo equivalents
                if op in ('push_all', 'pull_all'):
                    op = op.replace('_all', 'All')
                elif op == 'dec':
                    # Support decrement by flipping a positive value's sign
                    # and using 'inc'
                    op = 'inc'
                    if value > 0:
                        value = -value

            if _doc_cls:
                # Switch field names to proper names [set in Field(name='foo')]
                fields = QuerySet._lookup_field(_doc_cls, parts)
                parts = [field.db_field for field in fields]

                # Convert value to proper value
                field = fields[-1]
                if op in (None, 'set', 'unset', 'push', 'pull'):
                    value = field.prepare_query_value(op, value)
                elif op in ('pushAll', 'pullAll'):
                    value = [field.prepare_query_value(op, v) for v in value]

            key = '.'.join(parts)

            if op:
                value = {key: value}
                key = '$' + op

            if op is None or key not in mongo_update:
                mongo_update[key] = value
            elif key in mongo_update and isinstance(mongo_update[key], dict):
                mongo_update[key].update(value)

        return mongo_update

    def update(self, safe_update=True, upsert=False, **update):
        """Perform an atomic update on the fields matched by the query.

        :param safe: check if the operation succeeded before returning
        :param update: Django-style update keyword arguments

        .. versionadded:: 0.2
        """
        if pymongo.version < '1.1.1':
            raise OperationError('update() method requires PyMongo 1.1.1+')

        update = QuerySet._transform_update(self._document, **update)
        try:
            self._collection.update(self._query, update, safe=safe_update, 
                                    upsert=upsert, multi=True)
        except pymongo.errors.OperationFailure, err:
            if unicode(err) == u'multi not coded yet':
                message = u'update() method requires MongoDB 1.1.3+'
                raise OperationError(message)
            raise OperationError(u'Update failed (%s)' % unicode(err))

    def update_one(self, safe_update=True, upsert=False, **update):
        """Perform an atomic update on first field matched by the query.

        :param safe: check if the operation succeeded before returning
        :param update: Django-style update keyword arguments

        .. versionadded:: 0.2
        """
        update = QuerySet._transform_update(self._document, **update)
        try:
            # Explicitly provide 'multi=False' to newer versions of PyMongo
            # as the default may change to 'True'
            if pymongo.version >= '1.1.1':
                self._collection.update(self._query, update, safe=safe_update, 
                                        upsert=upsert, multi=False)
            else:
                # Older versions of PyMongo don't support 'multi'
                self._collection.update(self._query, update, safe=safe_update)
        except pymongo.errors.OperationFailure, e:
            raise OperationError(u'Update failed [%s]' % unicode(e))

    def __iter__(self):
        return self

    def _sub_js_fields(self, code):
        """When fields are specified with [~fieldname] syntax, where 
        *fieldname* is the Python name of a field, *fieldname* will be 
        substituted for the MongoDB name of the field (specified using the
        :attr:`name` keyword argument in a field's constructor).
        """
        def field_sub(match):
            # Extract just the field name, and look up the field objects
            field_name = match.group(1).split('.')
            fields = QuerySet._lookup_field(self._document, field_name)
            # Substitute the correct name for the field into the javascript
            return u'["%s"]' % fields[-1].db_field

        return re.sub(u'\[\s*~([A-z_][A-z_0-9.]+?)\s*\]', field_sub, code)

    def exec_js(self, code, *fields, **options):
        """Execute a Javascript function on the server. A list of fields may be
        provided, which will be translated to their correct names and supplied
        as the arguments to the function. A few extra variables are added to
        the function's scope: ``collection``, which is the name of the
        collection in use; ``query``, which is an object representing the
        current query; and ``options``, which is an object containing any
        options specified as keyword arguments.

        As fields in MongoEngine may use different names in the database (set
        using the :attr:`db_field` keyword argument to a :class:`Field` 
        constructor), a mechanism exists for replacing MongoEngine field names
        with the database field names in Javascript code. When accessing a 
        field, use square-bracket notation, and prefix the MongoEngine field
        name with a tilde (~).

        :param code: a string of Javascript code to execute
        :param fields: fields that you will be using in your function, which
            will be passed in to your function as arguments
        :param options: options that you want available to the function
            (accessed in Javascript through the ``options`` object)
        """
        code = self._sub_js_fields(code)

        fields = [QuerySet._translate_field_name(self._document, f)
                  for f in fields]
        collection = self._document._meta['collection']

        scope = {
            'collection': collection,
            'options': options or {},
        }

        query = self._query
        if self._where_clause:
            query['$where'] = self._where_clause

        scope['query'] = query
        code = pymongo.code.Code(code, scope=scope)

        db = _get_db()
        return db.eval(code, *fields)

    def sum(self, field):
        """Sum over the values of the specified field.

        :param field: the field to sum over; use dot-notation to refer to
            embedded document fields
        """
        sum_func = """
            function(sumField) {
                var total = 0.0;
                db[collection].find(query).forEach(function(doc) {
                    total += (doc[sumField] || 0.0);
                });
                return total;
            }
        """
        return self.exec_js(sum_func, field)

    def average(self, field):
        """Average over the values of the specified field.

        :param field: the field to average over; use dot-notation to refer to
            embedded document fields
        """
        average_func = """
            function(averageField) {
                var total = 0.0;
                var num = 0;
                db[collection].find(query).forEach(function(doc) {
                    if (doc[averageField]) {
                        total += doc[averageField];
                        num += 1;
                    }
                });
                return total / num;
            }
        """
        return self.exec_js(average_func, field)

    def item_frequencies(self, list_field, normalize=False):
        """Returns a dictionary of all items present in a list field across
        the whole queried set of documents, and their corresponding frequency.
        This is useful for generating tag clouds, or searching documents.

        :param list_field: the list field to use
        :param normalize: normalize the results so they add to 1.0
        """
        freq_func = """
            function(listField) {
                if (options.normalize) {
                    var total = 0.0;
                    db[collection].find(query).forEach(function(doc) {
                        total += doc[listField].length;
                    });
                }

                var frequencies = {};
                var inc = 1.0;
                if (options.normalize) {
                    inc /= total;
                }
                db[collection].find(query).forEach(function(doc) {
                    doc[listField].forEach(function(item) {
                        frequencies[item] = inc + (frequencies[item] || 0);
                    });
                });
                return frequencies;
            }
        """
        return self.exec_js(freq_func, list_field, normalize=normalize)

    def __repr__(self):
        limit = REPR_OUTPUT_SIZE + 1
        if self._limit is not None and self._limit < limit:
            limit = self._limit
        data = list(self[self._skip:limit])
        if len(data) > REPR_OUTPUT_SIZE:
            data[-1] = "...(remaining elements truncated)..."
        return repr(data)


class QuerySetManager(object):

    def __init__(self, manager_func=None):
        self._manager_func = manager_func
        self._collection = None

    def __get__(self, instance, owner):
        """Descriptor for instantiating a new QuerySet object when
        Document.objects is accessed.
        """
        if instance is not None:
            # Document class being used rather than a document object
            return self

        if self._collection is None:
            db = _get_db()
            collection = owner._meta['collection']

            # Create collection as a capped collection if specified
            if owner._meta['max_size'] or owner._meta['max_documents']:
                # Get max document limit and max byte size from meta
                max_size = owner._meta['max_size'] or 10000000 # 10MB default
                max_documents = owner._meta['max_documents']

                if collection in db.collection_names():
                    self._collection = db[collection]
                    # The collection already exists, check if its capped
                    # options match the specified capped options
                    options = self._collection.options()
                    if options.get('max') != max_documents or \
                       options.get('size') != max_size:
                        msg = ('Cannot create collection "%s" as a capped '
                               'collection as it already exists') % collection
                        raise InvalidCollectionError(msg)
                else:
                    # Create the collection as a capped collection
                    opts = {'capped': True, 'size': max_size}
                    if max_documents:
                        opts['max'] = max_documents
                    self._collection = db.create_collection(collection, **opts)
            else:
                self._collection = db[collection]

        # owner is the document that contains the QuerySetManager
        queryset = QuerySet(owner, self._collection)
        if self._manager_func:
            if self._manager_func.func_code.co_argcount == 1:
                queryset = self._manager_func(queryset)
            else:
                queryset = self._manager_func(owner, queryset)
        return queryset


def queryset_manager(func):
    """Decorator that allows you to define custom QuerySet managers on
    :class:`~mongoengine.Document` classes. The manager must be a function that
    accepts a :class:`~mongoengine.Document` class as its first argument, and a
    :class:`~mongoengine.queryset.QuerySet` as its second argument. The method
    function should return a :class:`~mongoengine.queryset.QuerySet`, probably
    the same one that was passed in, but modified in some way.
    """
    if func.func_code.co_argcount == 1:
        import warnings
        msg = 'Methods decorated with queryset_manager should take 2 arguments'
        warnings.warn(msg, DeprecationWarning)
    return QuerySetManager(func)<|MERGE_RESOLUTION|>--- conflicted
+++ resolved
@@ -247,20 +247,16 @@
             for index in self._document._meta['unique_indexes']:
                 self._collection.ensure_index(index, unique=True)
                 
-            if self._document._meta['geo_indexes'] and \
-               pymongo.version >= "1.5.1":
-                from pymongo import GEO2D
-                for index in self._document._meta['geo_indexes']:
-                    self._collection.ensure_index([(index, GEO2D)])
-
             # If _types is being used (for polymorphism), it needs an index
             if '_types' in self._query:
                 self._collection.ensure_index('_types')
             
             # Ensure all needed field indexes are created
-            for field_name, field_instance in self._document._fields.iteritems():
-                if field_instance.__class__.__name__ == 'GeoLocationField':
-                    self._collection.ensure_index([(field_name, pymongo.GEO2D),])
+            for field in self._document._fields.values():
+                if field.__class__._geo_index:
+                    index_spec = [(field.db_field, pymongo.GEO2D)]
+                    self._collection.ensure_index(index_spec)
+
         return self._collection_obj
 
     @property
@@ -316,17 +312,11 @@
         """Transform a query from Django-style format to Mongo format.
         """
         operators = ['ne', 'gt', 'gte', 'lt', 'lte', 'in', 'nin', 'mod',
-<<<<<<< HEAD
-                     'all', 'size', 'exists', 'near']
-        match_operators = ['contains', 'icontains', 'startswith',
-                           'istartswith', 'endswith', 'iendswith',
-                           'exact', 'iexact']
-=======
                      'all', 'size', 'exists']
         geo_operators = ['within_distance', 'within_box', 'near']
         match_operators = ['contains', 'icontains', 'startswith', 
-                           'istartswith', 'endswith', 'iendswith']
->>>>>>> 600ca3bc
+                           'istartswith', 'endswith', 'iendswith', 
+                           'exact', 'iexact']
 
         mongo_query = {}
         for key, value in query.items():
@@ -362,8 +352,8 @@
                     elif op == "near":
                         value = {'$near': value}
                     else:
-                        raise NotImplmenetedError, \
-                              "Geo method has been implemented"
+                        raise NotImplementedError("Geo method '%s' has not "
+                                                  "been implemented" % op)
                 elif op not in match_operators:
                     value = {'$' + op: value}
 
