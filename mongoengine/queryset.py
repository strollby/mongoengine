from connection import _get_db

import pymongo
import re
import copy


__all__ = ['queryset_manager', 'Q', 'InvalidQueryError',
           'InvalidCollectionError']

# The maximum number of items to display in a QuerySet.__repr__
REPR_OUTPUT_SIZE = 20


class DoesNotExist(Exception):
    pass


class MultipleObjectsReturned(Exception):
    pass


class InvalidQueryError(Exception):
    pass


class OperationError(Exception):
    pass


RE_TYPE = type(re.compile(''))


class Q(object):

    OR = '||'
    AND = '&&'
    OPERATORS = {
        'eq': 'this.%(field)s == %(value)s',
        'ne': 'this.%(field)s != %(value)s',
        'gt': 'this.%(field)s > %(value)s',
        'gte': 'this.%(field)s >= %(value)s',
        'lt': 'this.%(field)s < %(value)s',
        'lte': 'this.%(field)s <= %(value)s',
        'lte': 'this.%(field)s <= %(value)s',
        'in': '%(value)s.indexOf(this.%(field)s) != -1',
        'nin': '%(value)s.indexOf(this.%(field)s) == -1',
        'mod': '%(field)s %% %(value)s',
        'all': ('%(value)s.every(function(a){'
                'return this.%(field)s.indexOf(a) != -1 })'),
        'size': 'this.%(field)s.length == %(value)s',
        'exists': 'this.%(field)s != null',
        'regex_eq': '%(value)s.test(this.%(field)s)',
        'regex_ne': '!%(value)s.test(this.%(field)s)',
    }

    def __init__(self, **query):
        self.query = [query]

    def _combine(self, other, op):
        obj = Q()
        obj.query = ['('] + copy.deepcopy(self.query) + [op]
        obj.query += copy.deepcopy(other.query) + [')']
        return obj

    def __or__(self, other):
        return self._combine(other, self.OR)

    def __and__(self, other):
        return self._combine(other, self.AND)

    def as_js(self, document):
        js = []
        js_scope = {}
        for i, item in enumerate(self.query):
            if isinstance(item, dict):
                item_query = QuerySet._transform_query(document, **item)
                # item_query will values will either be a value or a dict
                js.append(self._item_query_as_js(item_query, js_scope, i))
            else:
                js.append(item)
        return pymongo.code.Code(' '.join(js), js_scope)

    def _item_query_as_js(self, item_query, js_scope, item_num):
        # item_query will be in one of the following forms
        #    {'age': 25, 'name': 'Test'}
        #    {'age': {'$lt': 25}, 'name': {'$in': ['Test', 'Example']}
        #    {'age': {'$lt': 25, '$gt': 18}}
        js = []
        for i, (key, value) in enumerate(item_query.items()):
            op = 'eq'
            # Construct a variable name for the value in the JS
            value_name = 'i%sf%s' % (item_num, i)
            if isinstance(value, dict):
                # Multiple operators for this field
                for j, (op, value) in enumerate(value.items()):
                    # Create a custom variable name for this operator
                    op_value_name = '%so%s' % (value_name, j)
                    # Construct the JS that uses this op
                    value, operation_js = self._build_op_js(op, key, value,
                                                            op_value_name)
                    # Update the js scope with the value for this op
                    js_scope[op_value_name] = value
                    js.append(operation_js)
            else:
                # Construct the JS for this field
                value, field_js = self._build_op_js(op, key, value, value_name)
                js_scope[value_name] = value
                js.append(field_js)
        return ' && '.join(js)

    def _build_op_js(self, op, key, value, value_name):
        """Substitute the values in to the correct chunk of Javascript.
        """
        if isinstance(value, RE_TYPE):
            # Regexes are handled specially
            if op.strip('$') == 'ne':
                op_js = Q.OPERATORS['regex_ne']
            else:
                op_js = Q.OPERATORS['regex_eq']
        else:
            op_js = Q.OPERATORS[op.strip('$')]

        # Comparing two ObjectIds in Javascript doesn't work..
        if isinstance(value, pymongo.objectid.ObjectId):
            value = str(value)

        # Perform the substitution
        operation_js = op_js % {
            'field': key, 
            'value': value_name
        }
        return value, operation_js

class QuerySet(object):
    """A set of results returned from a query. Wraps a MongoDB cursor,
    providing :class:`~mongoengine.Document` objects as the results.
    """

    def __init__(self, document, collection):
        self._document = document
        self._collection_obj = collection
        self._accessed_collection = False
        self._query = {}
        self._where_clause = None
        self._loaded_fields = []
        self._ordering = []
        
        # If inheritance is allowed, only return instances and instances of
        # subclasses of the class being used
        if document._meta.get('allow_inheritance'):
            self._query = {'_types': self._document._class_name}
        self._cursor_obj = None
        self._limit = None
        self._skip = None

    def ensure_index(self, key_or_list):
        """Ensure that the given indexes are in place.

        :param key_or_list: a single index key or a list of index keys (to
            construct a multi-field index); keys may be prefixed with a **+**
            or a **-** to determine the index ordering
        """
        index_list = QuerySet._build_index_spec(self._document, key_or_list)
        self._collection.ensure_index(index_list)
        return self

    @classmethod
    def _build_index_spec(cls, doc_cls, key_or_list):
        """Build a PyMongo index spec from a MongoEngine index spec.
        """
        if isinstance(key_or_list, basestring):
            key_or_list = [key_or_list]

        index_list = []
        use_types = doc_cls._meta.get('allow_inheritance', True)
        for key in key_or_list:
            # Get direction from + or -
            direction = pymongo.ASCENDING
            if key.startswith("-"):
                direction = pymongo.DESCENDING
            if key.startswith(("+", "-")):
                    key = key[1:]

            # Use real field name, do it manually because we need field
            # objects for the next part (list field checking)
            parts = key.split('.')
            fields = QuerySet._lookup_field(doc_cls, parts)
            parts = [field.name for field in fields]
            key = '.'.join(parts)
            index_list.append((key, direction))

            # Check if a list field is being used, don't use _types if it is
            if use_types and not all(f._index_with_types for f in fields):
                use_types = False

        # If _types is being used, prepend it to every specified index
        if doc_cls._meta.get('allow_inheritance') and use_types:
            index_list.insert(0, ('_types', 1))

        return index_list

    def __call__(self, q_obj=None, **query):
        """Filter the selected documents by calling the
        :class:`~mongoengine.queryset.QuerySet` with a query.

        :param q_obj: a :class:`~mongoengine.queryset.Q` object to be used in
            the query; the :class:`~mongoengine.queryset.QuerySet` is filtered
            multiple times with different :class:`~mongoengine.queryset.Q`
            objects, only the last one will be used
        :param query: Django-style query keyword arguments
        """
        if q_obj:
            self._where_clause = q_obj.as_js(self._document)
        query = QuerySet._transform_query(_doc_cls=self._document, **query)
        self._query.update(query)
        return self

    def filter(self, *q_objs, **query):
        """An alias of :meth:`~mongoengine.queryset.QuerySet.__call__`
        """
        return self.__call__(*q_objs, **query)

    @property
    def _collection(self):
        """Property that returns the collection object. This allows us to
        perform operations only if the collection is accessed.
        """
        if not self._accessed_collection:
            self._accessed_collection = True

            # Ensure document-defined indexes are created
            if self._document._meta['indexes']:
                for key_or_list in self._document._meta['indexes']:
                    #self.ensure_index(key_or_list)
                    self._collection.ensure_index(key_or_list)

            # Ensure indexes created by uniqueness constraints
            for index in self._document._meta['unique_indexes']:
                self._collection.ensure_index(index, unique=True)

            # If _types is being used (for polymorphism), it needs an index
            if '_types' in self._query:
                self._collection.ensure_index('_types')
        return self._collection_obj

    @property
    def _cursor(self):
        if self._cursor_obj is None:
            cursor_args = {}
            if self._loaded_fields:
                cursor_args = {'fields': self._loaded_fields}
            self._cursor_obj = self._collection.find(self._query, 
                                                     **cursor_args)
            # Apply where clauses to cursor
            if self._where_clause:
                self._cursor_obj.where(self._where_clause)

            # apply default ordering
            if self._document._meta['ordering']:
                self.order_by(*self._document._meta['ordering'])

        return self._cursor_obj

    @classmethod
    def _lookup_field(cls, document, parts):
        """Lookup a field based on its attribute and return a list containing
        the field's parents and the field.
        """
        if not isinstance(parts, (list, tuple)):
            parts = [parts]
        fields = []
        field = None
        for field_name in parts:
            if field is None:
                # Look up first field from the document
                field = document._fields[field_name]
            else:
                # Look up subfield on the previous field
                field = field.lookup_member(field_name)
                if field is None:
                    raise InvalidQueryError('Cannot resolve field "%s"'
                                            % field_name)
            fields.append(field)
        return fields

    @classmethod
    def _translate_field_name(cls, doc_cls, field, sep='.'):
        """Translate a field attribute name to a database field name.
        """
        parts = field.split(sep)
        parts = [f.name for f in QuerySet._lookup_field(doc_cls, parts)]
        return '.'.join(parts)

    @classmethod
    def _transform_query(cls, _doc_cls=None, **query):
        """Transform a query from Django-style format to Mongo format.
        """
        operators = ['ne', 'gt', 'gte', 'lt', 'lte', 'in', 'nin', 'mod',
                     'all', 'size', 'exists']
        match_operators = ['contains', 'icontains', 'startswith', 
                           'istartswith', 'endswith', 'iendswith']

        mongo_query = {}
        for key, value in query.items():
            parts = key.split('__')
            # Check for an operator and transform to mongo-style if there is
            op = None
            if parts[-1] in operators + match_operators:
                op = parts.pop()

            if _doc_cls:
                # Switch field names to proper names [set in Field(name='foo')]
                fields = QuerySet._lookup_field(_doc_cls, parts)
                parts = [field.name for field in fields]

                # Convert value to proper value
                field = fields[-1]
                singular_ops = [None, 'ne', 'gt', 'gte', 'lt', 'lte']
                singular_ops += match_operators
                if op in singular_ops:
                    value = field.prepare_query_value(op, value)
                elif op in ('in', 'nin', 'all'):
                    # 'in', 'nin' and 'all' require a list of values
                    value = [field.prepare_query_value(op, v) for v in value]

                if field.__class__.__name__ == 'GenericReferenceField':
                    parts.append('_ref')

            if op and op not in match_operators:
                value = {'$' + op: value}

            key = '.'.join(parts)
            if op is None or key not in mongo_query:
                mongo_query[key] = value
            elif key in mongo_query and isinstance(mongo_query[key], dict):
                mongo_query[key].update(value)

        return mongo_query

    def get(self, *q_objs, **query):
        """Retrieve the the matching object raising
        :class:`~mongoengine.queryset.MultipleObjectsReturned` or
        :class:`~mongoengine.queryset.DoesNotExist` exceptions if multiple or
        no results are found.
        """
        self.__call__(*q_objs, **query)
        count = self.count()
        if count == 1:
            return self[0]
        elif count > 1:
            message = u'%d items returned, instead of 1' % count
            raise MultipleObjectsReturned(message)
        else:
            raise DoesNotExist('Document not found')

    def get_or_create(self, *q_objs, **query):
        """Retreive unique object or create, if it doesn't exist. Raises
        :class:`~mongoengine.queryset.MultipleObjectsReturned` if multiple
        results are found. A new document will be created if the document
        doesn't exists; a dictionary of default values for the new document
        may be provided as a keyword argument called :attr:`defaults`.
        """
        defaults = query.get('defaults', {})
        if 'defaults' in query:
            del query['defaults']

        self.__call__(*q_objs, **query)
        count = self.count()
        if count == 0:
            query.update(defaults)
            doc = self._document(**query)
            doc.save()
            return doc
        elif count == 1:
            return self.first()
        else:
            message = u'%d items returned, instead of 1' % count
            raise MultipleObjectsReturned(message)

    def first(self):
        """Retrieve the first object matching the query.
        """
        try:
            result = self[0]
        except IndexError:
            result = None
        return result

    def with_id(self, object_id):
        """Retrieve the object matching the id provided.

        :param object_id: the value for the id of the document to look up
        """
        id_field = self._document._meta['id_field']
        object_id = self._document._fields[id_field].to_mongo(object_id)

        result = self._collection.find_one({'_id': object_id})
        if result is not None:
            result = self._document._from_son(result)
        return result

    def in_bulk(self, object_ids):
        """Retrieve a set of documents by their ids.
        
        :param object_ids: a list or tuple of ``ObjectId``\ s
        :rtype: dict of ObjectIds as keys and collection-specific
                Document subclasses as values.
        """
        doc_map = {}

        docs = self._collection.find({'_id': {'$in': object_ids}})
        for doc in docs:
            doc_map[doc['_id']] = self._document._from_son(doc)
 
        return doc_map

    def next(self):
        """Wrap the result in a :class:`~mongoengine.Document` object.
        """
        try:
            if self._limit == 0:
                raise StopIteration
            return self._document._from_son(self._cursor.next())
        except StopIteration, e:
            self.rewind()
            raise e

    def rewind(self):
        """Rewind the cursor to its unevaluated state.
        """
        self._cursor.rewind()

    def count(self):
        """Count the selected elements in the query.
        """
        if self._limit == 0:
            return 0
        return self._cursor.count(with_limit_and_skip=True)

    def __len__(self):
        return self.count()

    def map_reduce(self, map_f, reduce_f, finalize_f=None, limit=None,
                   scope=None, keep_temp=False):
        """Perform a map/reduce query using the current query spec
        and ordering. While ``map_reduce`` respects ``QuerySet`` chaining,
        it must be the last call made, as it does not return a maleable
        ``QuerySet``.

        See the :meth:`~mongoengine.tests.QuerySetTest.test_map_reduce`
        and :meth:`~mongoengine.tests.QuerySetTest.test_map_advanced`
        tests in ``tests.queryset.QuerySetTest`` for usage examples.

        :param map_f: map function, as :class:`~pymongo.code.Code` or string
        :param reduce_f: reduce function, as
                         :class:`~pymongo.code.Code` or string
        :param finalize_f: finalize function, an optional function that
                           performs any post-reduction processing.
        :param scope: values to insert into map/reduce global scope. Optional.
        :param limit: number of objects from current query to provide
                      to map/reduce method
        :param keep_temp: keep temporary table (boolean, default ``True``)

        Returns an iterator yielding
        :class:`~mongoengine.document.MapReduceDocument`.

        .. note:: Map/Reduce requires server version **>= 1.1.1**. The PyMongo
           :meth:`~pymongo.collection.Collection.map_reduce` helper requires
           PyMongo version **>= 1.2**.

        .. versionadded:: 0.3

        """
        from document import MapReduceDocument

        if not hasattr(self._collection, "map_reduce"):
            raise NotImplementedError("Requires MongoDB >= 1.1.1")

        if not isinstance(map_f, pymongo.code.Code):
            map_f = pymongo.code.Code(map_f)
        if not isinstance(reduce_f, pymongo.code.Code):
            reduce_f = pymongo.code.Code(reduce_f)

        mr_args = {'query': self._query, 'keeptemp': keep_temp}

        if finalize_f:
            if not isinstance(finalize_f, pymongo.code.Code):
                finalize_f = pymongo.code.Code(finalize_f)
            mr_args['finalize'] = finalize_f

        if scope:
            mr_args['scope'] = scope

        if limit:
            mr_args['limit'] = limit

        results = self._collection.map_reduce(map_f, reduce_f, **mr_args)
        results = results.find()

        if self._ordering:
            results = results.sort(self._ordering)

        for doc in results:
            yield MapReduceDocument(self._document, self._collection,
                                    doc['_id'], doc['value'])

    def limit(self, n):
        """Limit the number of returned documents to `n`. This may also be
        achieved using array-slicing syntax (e.g. ``User.objects[:5]``).

        :param n: the maximum number of objects to return
        """
        if n == 0:
            self._cursor.limit(1)
        else:
            self._cursor.limit(n)
        self._limit = n

        # Return self to allow chaining
        return self

    def skip(self, n):
        """Skip `n` documents before returning the results. This may also be
        achieved using array-slicing syntax (e.g. ``User.objects[5:]``).

        :param n: the number of objects to skip before returning results
        """
        self._cursor.skip(n)
        self._skip = n
        return self

    def __getitem__(self, key):
        """Support skip and limit using getitem and slicing syntax.
        """
        # Slice provided
        if isinstance(key, slice):
            try:
                self._cursor_obj = self._cursor[key]
                self._skip, self._limit = key.start, key.stop
            except IndexError, err:
                # PyMongo raises an error if key.start == key.stop, catch it,
                # bin it, kill it. 
                start = key.start or 0
                if start >= 0 and key.stop >= 0 and key.step is None:
                    if start == key.stop:
                        self.limit(0)
                        self._skip, self._limit = key.start, key.stop - start
                        return self
                raise err
            # Allow further QuerySet modifications to be performed
            return self
        # Integer index provided
        elif isinstance(key, int):
            return self._document._from_son(self._cursor[key])

    def only(self, *fields):
        """Load only a subset of this document's fields. ::
        
            post = BlogPost.objects(...).only("title")
        
        :param fields: fields to include
        """
        self._loaded_fields = []
        for field in fields:
            if '.' in field:
                raise InvalidQueryError('Subfields cannot be used as '
                                        'arguments to QuerySet.only')
            # Translate field name
            field_name = QuerySet._lookup_field(self._document, field)[-1].name
            self._loaded_fields.append(field_name)

        # _cls is needed for polymorphism
        if self._document._meta.get('allow_inheritance'):
            self._loaded_fields += ['_cls']
        return self

    def order_by(self, *keys):
        """Order the :class:`~mongoengine.queryset.QuerySet` by the keys. The
        order may be specified by prepending each of the keys by a + or a -.
        Ascending order is assumed.

        :param keys: fields to order the query results by; keys may be
            prefixed with **+** or **-** to determine the ordering direction
        """
        key_list = []
        for key in keys:
            direction = pymongo.ASCENDING
            if key[0] == '-':
                direction = pymongo.DESCENDING
            if key[0] in ('-', '+'):
                key = key[1:]
            key_list.append((key, direction))

        self._ordering = key_list
        self._cursor.sort(key_list)
        return self

    def explain(self, format=False):
        """Return an explain plan record for the
        :class:`~mongoengine.queryset.QuerySet`\ 's cursor.

        :param format: format the plan before returning it
        """

        plan = self._cursor.explain()
        if format:
            import pprint
            plan = pprint.pformat(plan)
        return plan

    def delete(self, safe=False):
        """Delete the documents matched by the query.

        :param safe: check if the operation succeeded before returning
        """
        self._collection.remove(self._query, safe=safe)

    @classmethod
    def _transform_update(cls, _doc_cls=None, **update):
        """Transform an update spec from Django-style format to Mongo format.
        """
        operators = ['set', 'unset', 'inc', 'dec', 'push', 'push_all', 'pull',
                     'pull_all']

        mongo_update = {}
        for key, value in update.items():
            parts = key.split('__')
            # Check for an operator and transform to mongo-style if there is
            op = None
            if parts[0] in operators:
                op = parts.pop(0)
                # Convert Pythonic names to Mongo equivalents
                if op in ('push_all', 'pull_all'):
                    op = op.replace('_all', 'All')
                elif op == 'dec':
                    # Support decrement by flipping a positive value's sign
                    # and using 'inc'
                    op = 'inc'
                    if value > 0:
                        value = -value

            if _doc_cls:
                # Switch field names to proper names [set in Field(name='foo')]
                fields = QuerySet._lookup_field(_doc_cls, parts)
                parts = [field.name for field in fields]

                # Convert value to proper value
                field = fields[-1]
                if op in (None, 'set', 'unset', 'push', 'pull'):
                    value = field.prepare_query_value(op, value)
                elif op in ('pushAll', 'pullAll'):
                    value = [field.prepare_query_value(op, v) for v in value]

            key = '.'.join(parts)

            if op:
                value = {key: value}
                key = '$' + op

            if op is None or key not in mongo_update:
                mongo_update[key] = value
            elif key in mongo_update and isinstance(mongo_update[key], dict):
                mongo_update[key].update(value)

        return mongo_update

    def update(self, safe_update=True, upsert=False, **update):
        """Perform an atomic update on the fields matched by the query.

        :param safe: check if the operation succeeded before returning
        :param update: Django-style update keyword arguments

        .. versionadded:: 0.2
        """
        if pymongo.version < '1.1.1':
            raise OperationError('update() method requires PyMongo 1.1.1+')

        update = QuerySet._transform_update(self._document, **update)
        try:
<<<<<<< HEAD
            self._collection.update(self._query, update, safe=safe_update, 
                                    upsert=upsert, multi=True)
=======
            self._collection.update(self._query, update, safe=safe_update,
                                    multi=True)
>>>>>>> f47d926f
        except pymongo.errors.OperationFailure, err:
            if unicode(err) == u'multi not coded yet':
                message = u'update() method requires MongoDB 1.1.3+'
                raise OperationError(message)
            raise OperationError(u'Update failed (%s)' % unicode(err))

    def update_one(self, safe_update=True, upsert=False, **update):
        """Perform an atomic update on first field matched by the query.

        :param safe: check if the operation succeeded before returning
        :param update: Django-style update keyword arguments

        .. versionadded:: 0.2
        """
        update = QuerySet._transform_update(self._document, **update)
        try:
            # Explicitly provide 'multi=False' to newer versions of PyMongo
            # as the default may change to 'True'
            if pymongo.version >= '1.1.1':
<<<<<<< HEAD
                self._collection.update(self._query, update, safe=safe_update, 
                                        upsert=upsert, multi=False)
=======
                self._collection.update(self._query, update, safe=safe_update,
                                        multi=False)
>>>>>>> f47d926f
            else:
                # Older versions of PyMongo don't support 'multi'
                self._collection.update(self._query, update, safe=safe_update)
        except pymongo.errors.OperationFailure, e:
            raise OperationError('Update failed [%s]' % str(e))

    def __iter__(self):
        return self

    def _sub_js_fields(self, code):
        """When fields are specified with [~fieldname] syntax, where 
        *fieldname* is the Python name of a field, *fieldname* will be 
        substituted for the MongoDB name of the field (specified using the
        :attr:`name` keyword argument in a field's constructor).
        """
        def field_sub(match):
            # Extract just the field name, and look up the field objects
            field_name = match.group(1).split('.')
            fields = QuerySet._lookup_field(self._document, field_name)
            # Substitute the correct name for the field into the javascript
            return '["%s"]' % fields[-1].name

        return re.sub('\[\s*~([A-z_][A-z_0-9.]+?)\s*\]', field_sub, code)

    def exec_js(self, code, *fields, **options):
        """Execute a Javascript function on the server. A list of fields may be
        provided, which will be translated to their correct names and supplied
        as the arguments to the function. A few extra variables are added to
        the function's scope: ``collection``, which is the name of the
        collection in use; ``query``, which is an object representing the
        current query; and ``options``, which is an object containing any
        options specified as keyword arguments.

        As fields in MongoEngine may use different names in the database (set
        using the :attr:`name` keyword argument to a :class:`Field` 
        constructor), a mechanism exists for replacing MongoEngine field names
        with the database field names in Javascript code. When accessing a 
        field, use square-bracket notation, and prefix the MongoEngine field
        name with a tilde (~).

        :param code: a string of Javascript code to execute
        :param fields: fields that you will be using in your function, which
            will be passed in to your function as arguments
        :param options: options that you want available to the function
            (accessed in Javascript through the ``options`` object)
        """
        code = self._sub_js_fields(code)

        fields = [QuerySet._translate_field_name(self._document, f)
                  for f in fields]
        collection = self._document._meta['collection']

        scope = {
            'collection': collection,
            'options': options or {},
        }

        query = self._query
        if self._where_clause:
            query['$where'] = self._where_clause

        scope['query'] = query
        code = pymongo.code.Code(code, scope=scope)

        db = _get_db()
        return db.eval(code, *fields)

    def sum(self, field):
        """Sum over the values of the specified field.

        :param field: the field to sum over; use dot-notation to refer to
            embedded document fields
        """
        sum_func = """
            function(sumField) {
                var total = 0.0;
                db[collection].find(query).forEach(function(doc) {
                    total += (doc[sumField] || 0.0);
                });
                return total;
            }
        """
        return self.exec_js(sum_func, field)

    def average(self, field):
        """Average over the values of the specified field.

        :param field: the field to average over; use dot-notation to refer to
            embedded document fields
        """
        average_func = """
            function(averageField) {
                var total = 0.0;
                var num = 0;
                db[collection].find(query).forEach(function(doc) {
                    if (doc[averageField]) {
                        total += doc[averageField];
                        num += 1;
                    }
                });
                return total / num;
            }
        """
        return self.exec_js(average_func, field)

    def item_frequencies(self, list_field, normalize=False):
        """Returns a dictionary of all items present in a list field across
        the whole queried set of documents, and their corresponding frequency.
        This is useful for generating tag clouds, or searching documents.

        :param list_field: the list field to use
        :param normalize: normalize the results so they add to 1.0
        """
        freq_func = """
            function(listField) {
                if (options.normalize) {
                    var total = 0.0;
                    db[collection].find(query).forEach(function(doc) {
                        total += doc[listField].length;
                    });
                }

                var frequencies = {};
                var inc = 1.0;
                if (options.normalize) {
                    inc /= total;
                }
                db[collection].find(query).forEach(function(doc) {
                    doc[listField].forEach(function(item) {
                        frequencies[item] = inc + (frequencies[item] || 0);
                    });
                });
                return frequencies;
            }
        """
        return self.exec_js(freq_func, list_field, normalize=normalize)

    def __repr__(self):
        limit = REPR_OUTPUT_SIZE + 1
        if self._limit is not None and self._limit < limit:
            limit = self._limit
        data = list(self[self._skip:limit])
        if len(data) > REPR_OUTPUT_SIZE:
            data[-1] = "...(remaining elements truncated)..."
        return repr(data)


class InvalidCollectionError(Exception):
    pass


class QuerySetManager(object):

    def __init__(self, manager_func=None):
        self._manager_func = manager_func
        self._collection = None

    def __get__(self, instance, owner):
        """Descriptor for instantiating a new QuerySet object when
        Document.objects is accessed.
        """
        if instance is not None:
            # Document class being used rather than a document object
            return self

        if self._collection is None:
            db = _get_db()
            collection = owner._meta['collection']

            # Create collection as a capped collection if specified
            if owner._meta['max_size'] or owner._meta['max_documents']:
                # Get max document limit and max byte size from meta
                max_size = owner._meta['max_size'] or 10000000 # 10MB default
                max_documents = owner._meta['max_documents']

                if collection in db.collection_names():
                    self._collection = db[collection]
                    # The collection already exists, check if its capped
                    # options match the specified capped options
                    options = self._collection.options()
                    if options.get('max') != max_documents or \
                       options.get('size') != max_size:
                        msg = ('Cannot create collection "%s" as a capped '
                               'collection as it already exists') % collection
                        raise InvalidCollectionError(msg)
                else:
                    # Create the collection as a capped collection
                    opts = {'capped': True, 'size': max_size}
                    if max_documents:
                        opts['max'] = max_documents
                    self._collection = db.create_collection(collection, opts)
            else:
                self._collection = db[collection]

        # owner is the document that contains the QuerySetManager
        queryset = QuerySet(owner, self._collection)
        if self._manager_func:
            if self._manager_func.func_code.co_argcount == 1:
                queryset = self._manager_func(queryset)
            else:
                queryset = self._manager_func(owner, queryset)
        return queryset


def queryset_manager(func):
    """Decorator that allows you to define custom QuerySet managers on
    :class:`~mongoengine.Document` classes. The manager must be a function that
    accepts a :class:`~mongoengine.Document` class as its first argument, and a
    :class:`~mongoengine.queryset.QuerySet` as its second argument. The method
    function should return a :class:`~mongoengine.queryset.QuerySet`, probably
    the same one that was passed in, but modified in some way.
    """
    if func.func_code.co_argcount == 1:
        import warnings
        msg = 'Methods decorated with queryset_manager should take 2 arguments'
        warnings.warn(msg, DeprecationWarning)
    return QuerySetManager(func)<|MERGE_RESOLUTION|>--- conflicted
+++ resolved
@@ -678,13 +678,8 @@
 
         update = QuerySet._transform_update(self._document, **update)
         try:
-<<<<<<< HEAD
             self._collection.update(self._query, update, safe=safe_update, 
                                     upsert=upsert, multi=True)
-=======
-            self._collection.update(self._query, update, safe=safe_update,
-                                    multi=True)
->>>>>>> f47d926f
         except pymongo.errors.OperationFailure, err:
             if unicode(err) == u'multi not coded yet':
                 message = u'update() method requires MongoDB 1.1.3+'
@@ -704,13 +699,8 @@
             # Explicitly provide 'multi=False' to newer versions of PyMongo
             # as the default may change to 'True'
             if pymongo.version >= '1.1.1':
-<<<<<<< HEAD
                 self._collection.update(self._query, update, safe=safe_update, 
                                         upsert=upsert, multi=False)
-=======
-                self._collection.update(self._query, update, safe=safe_update,
-                                        multi=False)
->>>>>>> f47d926f
             else:
                 # Older versions of PyMongo don't support 'multi'
                 self._collection.update(self._query, update, safe=safe_update)
