--- conflicted
+++ resolved
@@ -11,12 +11,7 @@
 import pymongo.errors
 from pymongo.collection import ReturnDocument
 from pymongo.common import validate_read_preference
-<<<<<<< HEAD
 from pymongo.read_concern import ReadConcern
-import six
-from six import iteritems
-=======
->>>>>>> 9b73be26
 
 from mongoengine import signals
 from mongoengine.base import get_document
