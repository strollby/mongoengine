import copy
import itertools
import re
import warnings
from collections.abc import Mapping

import pymongo
import pymongo.errors
from bson import SON, json_util
from bson.code import Code
from pymongo.collection import ReturnDocument
from pymongo.common import validate_read_preference
from pymongo.read_concern import ReadConcern

from mongoengine import signals
from mongoengine.base import get_document
from mongoengine.common import _import_class
from mongoengine.connection import _get_session, get_db
from mongoengine.context_managers import (
    no_dereferencing_active_for_class,
    set_read_write_concern,
    set_write_concern,
    switch_db,
)
from mongoengine.errors import (
    BulkWriteError,
    InvalidQueryError,
    LookUpError,
    NotUniqueError,
    OperationError,
)
from mongoengine.pymongo_support import (
    LEGACY_JSON_OPTIONS,
    count_documents,
)
from mongoengine.queryset import transform
from mongoengine.queryset.field_list import QueryFieldList
from mongoengine.queryset.visitor import Q, QNode

__all__ = ("BaseQuerySet", "DO_NOTHING", "NULLIFY", "CASCADE", "DENY", "PULL")

# Delete rules
DO_NOTHING = 0
NULLIFY = 1
CASCADE = 2
DENY = 3
PULL = 4


class BaseQuerySet:
    """A set of results returned from a query. Wraps a MongoDB cursor,
    providing :class:`~mongoengine.Document` objects as the results.
    """

    def __init__(self, document, collection):
        self._document = document
        self._collection_obj = collection
        self._mongo_query = None
        self._query_obj = Q()
        self._cls_query = {}
        self._where_clause = None
        self._loaded_fields = QueryFieldList()
        self._ordering = None
        self._snapshot = False
        self._timeout = True
        self._allow_disk_use = False
        self._read_preference = None
        self._read_concern = None
        self._iter = False
        self._scalar = []
        self._none = False
        self._as_pymongo = False
        self._search_text = None
        self._search_text_score = None

        self.__dereference = False
        self.__auto_dereference = True

        # If inheritance is allowed, only return instances and instances of
        # subclasses of the class being used
        if document._meta.get("allow_inheritance") is True:
            if len(self._document._subclasses) == 1:
                self._cls_query = {"_cls": self._document._subclasses[0]}
            else:
                self._cls_query = {"_cls": {"$in": self._document._subclasses}}
            self._loaded_fields = QueryFieldList(always_include=["_cls"])

        self._cursor_obj = None
        self._limit = None
        self._skip = None

        self._hint = -1  # Using -1 as None is a valid value for hint
        self._collation = None
        self._batch_size = None
        self._max_time_ms = None
        self._comment = None

        # Hack - As people expect cursor[5:5] to return
        # an empty result set. It's hard to do that right, though, because the
        # server uses limit(0) to mean 'no limit'. So we set _empty
        # in that case and check for it when iterating. We also unset
        # it anytime we change _limit. Inspired by how it is done in pymongo.Cursor
        self._empty = False

    def __call__(self, q_obj=None, **query):
        """Filter the selected documents by calling the
        :class:`~mongoengine.queryset.QuerySet` with a query.

        :param q_obj: a :class:`~mongoengine.queryset.Q` object to be used in
            the query; the :class:`~mongoengine.queryset.QuerySet` is filtered
            multiple times with different :class:`~mongoengine.queryset.Q`
            objects, only the last one will be used.
        :param query: Django-style query keyword arguments.
        """
        query = Q(**query)
        if q_obj:
            # Make sure proper query object is passed.
            if not isinstance(q_obj, QNode):
                msg = (
                    "Not a query object: %s. "
                    "Did you intend to use key=value?" % q_obj
                )
                raise InvalidQueryError(msg)
            query &= q_obj

        queryset = self.clone()
        queryset._query_obj &= query
        queryset._mongo_query = None
        queryset._cursor_obj = None

        return queryset

    def __getstate__(self):
        """
        Need for pickling queryset

        See https://github.com/MongoEngine/mongoengine/issues/442
        """

        obj_dict = self.__dict__.copy()

        # don't picke collection, instead pickle collection params
        obj_dict.pop("_collection_obj")

        # don't pickle cursor
        obj_dict["_cursor_obj"] = None

        return obj_dict

    def __setstate__(self, obj_dict):
        """
        Need for pickling queryset

        See https://github.com/MongoEngine/mongoengine/issues/442
        """

        obj_dict["_collection_obj"] = obj_dict["_document"]._get_collection()

        # update attributes
        self.__dict__.update(obj_dict)

        # forse load cursor
        # self._cursor

    def __getitem__(self, key):
        """Return a document instance corresponding to a given index if
        the key is an integer. If the key is a slice, translate its
        bounds into a skip and a limit, and return a cloned queryset
        with that skip/limit applied. For example:

        >>> User.objects[0]
        <User: User object>
        >>> User.objects[1:3]
        [<User: User object>, <User: User object>]
        """
        queryset = self.clone()
        queryset._empty = False

        # Handle a slice
        if isinstance(key, slice):
            queryset._cursor_obj = queryset._cursor[key]
            queryset._skip, queryset._limit = key.start, key.stop
            if key.start and key.stop:
                queryset._limit = key.stop - key.start
            if queryset._limit == 0:
                queryset._empty = True

            # Allow further QuerySet modifications to be performed
            return queryset

        # Handle an index
        elif isinstance(key, int):
            if queryset._scalar:
                return queryset._get_scalar(
                    queryset._document._from_son(
                        queryset._cursor[key],
                        _auto_dereference=self._auto_dereference,
                    )
                )

            if queryset._as_pymongo:
                return queryset._cursor[key]

            return queryset._document._from_son(
                queryset._cursor[key],
                _auto_dereference=self._auto_dereference,
            )

        raise TypeError("Provide a slice or an integer index")

    def __iter__(self):
        raise NotImplementedError

    def _has_data(self):
        """Return True if cursor has any data."""
        queryset = self.order_by()
        return False if queryset.first() is None else True

    def __bool__(self):
        """Avoid to open all records in an if stmt in Py3."""
        return self._has_data()

    # Core functions

    def all(self):
        """Returns a copy of the current QuerySet."""
        return self.__call__()

    def filter(self, *q_objs, **query):
        """An alias of :meth:`~mongoengine.queryset.QuerySet.__call__`"""
        return self.__call__(*q_objs, **query)

    def search_text(self, text, language=None, text_score=True):
        """
        Start a text search, using text indexes.
        Require: MongoDB server version 2.6+.

        :param language:  The language that determines the list of stop words
            for the search and the rules for the stemmer and tokenizer.
            If not specified, the search uses the default language of the index.
            For supported languages, see
            `Text Search Languages <https://docs.mongodb.org/manual/reference/text-search-languages/#text-search-languages>`.
        :param text_score:  True to have it return the text_score (available through get_text_score()), False to disable that
            Note that unless you order the results, leaving text_score=True may provide randomness in the returned documents
        """
        queryset = self.clone()
        if queryset._search_text:
            raise OperationError("It is not possible to use search_text two times.")

        query_kwargs = SON({"$search": text})
        if language:
            query_kwargs["$language"] = language

        queryset._query_obj &= Q(__raw__={"$text": query_kwargs})
        queryset._mongo_query = None
        queryset._cursor_obj = None
        queryset._search_text = text
        queryset._search_text_score = text_score

        return queryset

    def get(self, *q_objs, **query):
        """Retrieve the matching object raising
        :class:`~mongoengine.queryset.MultipleObjectsReturned` or
        `DocumentName.MultipleObjectsReturned` exception if multiple results
        and :class:`~mongoengine.queryset.DoesNotExist` or
        `DocumentName.DoesNotExist` if no results are found.
        """
        queryset = self.clone()
        queryset = queryset.order_by().limit(2)
        queryset = queryset.filter(*q_objs, **query)

        try:
            result = next(queryset)
        except StopIteration:
            msg = "%s matching query does not exist." % queryset._document._class_name
            raise queryset._document.DoesNotExist(msg)

        try:
            # Check if there is another match
            next(queryset)
        except StopIteration:
            return result

        # If we were able to retrieve the 2nd doc, raise the MultipleObjectsReturned exception.
        raise queryset._document.MultipleObjectsReturned(
            "2 or more items returned, instead of 1"
        )

    def create(self, **kwargs):
        """Create new object. Returns the saved object instance."""
        return self._document(**kwargs).save(force_insert=True)

    def first(self):
        """Retrieve the first object matching the query."""
        queryset = self.clone()
        if self._none or self._empty:
            return None

        try:
            result = queryset[0]
        except IndexError:
            result = None
        return result

    def insert(
        self, doc_or_docs, load_bulk=True, write_concern=None, signal_kwargs=None
    ):
        """bulk insert documents

        :param doc_or_docs: a document or list of documents to be inserted
        :param load_bulk (optional): If True returns the list of document
            instances
        :param write_concern: Extra keyword arguments are passed down to
                :meth:`~pymongo.collection.Collection.insert`
                which will be used as options for the resultant
                ``getLastError`` command.  For example,
                ``insert(..., {w: 2, fsync: True})`` will wait until at least
                two servers have recorded the write and will force an fsync on
                each server being written to.
        :param signal_kwargs: (optional) kwargs dictionary to be passed to
            the signal calls.

        By default returns document instances, set ``load_bulk`` to False to
        return just ``ObjectIds``
        """
        Document = _import_class("Document")

        if write_concern is None:
            write_concern = {}

        docs = doc_or_docs
        return_one = False
        if isinstance(docs, Document) or issubclass(docs.__class__, Document):
            return_one = True
            docs = [docs]

        for doc in docs:
            if not isinstance(doc, self._document):
                msg = "Some documents inserted aren't instances of %s" % str(
                    self._document
                )
                raise OperationError(msg)
            if doc.pk and not doc._created:
                msg = "Some documents have ObjectIds, use doc.update() instead"
                raise OperationError(msg)

        signal_kwargs = signal_kwargs or {}
        signals.pre_bulk_insert.send(self._document, documents=docs, **signal_kwargs)

        raw = [doc.to_mongo() for doc in docs]

        with set_write_concern(self._collection, write_concern) as collection:
            insert_func = collection.insert_many
            if return_one:
                raw = raw[0]
                insert_func = collection.insert_one

        try:
            inserted_result = insert_func(raw, session=_get_session())
            ids = (
                [inserted_result.inserted_id]
                if return_one
                else inserted_result.inserted_ids
            )
        except pymongo.errors.DuplicateKeyError as err:
            message = "Could not save document (%s)"
            raise NotUniqueError(message % err)
        except pymongo.errors.BulkWriteError as err:
            # inserting documents that already have an _id field will
            # give huge performance debt or raise
            message = "Bulk write error: (%s)"
            raise BulkWriteError(message % err.details)
        except pymongo.errors.OperationFailure as err:
            message = "Could not save document (%s)"
            if re.match("^E1100[01] duplicate key", str(err)):
                # E11000 - duplicate key error index
                # E11001 - duplicate key on update
                message = "Tried to save duplicate unique keys (%s)"
                raise NotUniqueError(message % err)
            raise OperationError(message % err)

        # Apply inserted_ids to documents
        for doc, doc_id in zip(docs, ids):
            doc.pk = doc_id

        if not load_bulk:
            signals.post_bulk_insert.send(
                self._document, documents=docs, loaded=False, **signal_kwargs
            )
            return ids[0] if return_one else ids

        documents = self.in_bulk(ids)
        results = [documents.get(obj_id) for obj_id in ids]
        signals.post_bulk_insert.send(
            self._document, documents=results, loaded=True, **signal_kwargs
        )
        return results[0] if return_one else results

    def count(self, with_limit_and_skip=False):
        """Count the selected elements in the query.

        :param with_limit_and_skip (optional): take any :meth:`limit` or
            :meth:`skip` that has been applied to this cursor into account when
            getting the count
        """
        # mimic the fact that setting .limit(0) in pymongo sets no limit
        # https://docs.mongodb.com/manual/reference/method/cursor.limit/#zero-value
        if (
            self._limit == 0
            and with_limit_and_skip is False
            or self._none
            or self._empty
        ):
            return 0

        kwargs = (
            {"limit": self._limit, "skip": self._skip} if with_limit_and_skip else {}
        )

        if self._limit == 0:
            # mimic the fact that historically .limit(0) sets no limit
            kwargs.pop("limit", None)

        if self._hint not in (-1, None):
            kwargs["hint"] = self._hint

        if self._collation:
            kwargs["collation"] = self._collation

        count = count_documents(
            collection=self._cursor.collection,
            filter=self._query,
            **kwargs,
        )

        self._cursor_obj = None
        return count

    def delete(self, write_concern=None, _from_doc_delete=False, cascade_refs=None):
        """Delete the documents matched by the query.

        :param write_concern: Extra keyword arguments are passed down which
            will be used as options for the resultant
            ``getLastError`` command.  For example,
            ``save(..., write_concern={w: 2, fsync: True}, ...)`` will
            wait until at least two servers have recorded the write and
            will force an fsync on the primary server.
        :param _from_doc_delete: True when called from document delete therefore
            signals will have been triggered so don't loop.

        :returns number of deleted documents
        """
        queryset = self.clone()
        doc = queryset._document

        if write_concern is None:
            write_concern = {}

        # Handle deletes where skips or limits have been applied or
        # there is an untriggered delete signal
        has_delete_signal = signals.signals_available and (
            signals.pre_delete.has_receivers_for(doc)
            or signals.post_delete.has_receivers_for(doc)
        )

        call_document_delete = (
            queryset._skip or queryset._limit or has_delete_signal
        ) and not _from_doc_delete

        if call_document_delete:
            cnt = 0
            for doc in queryset:
                doc.delete(**write_concern)
                cnt += 1
            return cnt

        delete_rules = doc._meta.get("delete_rules") or {}
        delete_rules = list(delete_rules.items())

        # Check for DENY rules before actually deleting/nullifying any other
        # references
        for rule_entry, rule in delete_rules:
            document_cls, field_name = rule_entry
            if document_cls._meta.get("abstract"):
                continue

            if rule == DENY:
                refs = document_cls.objects(**{field_name + "__in": self})
                if refs.limit(1).count() > 0:
                    raise OperationError(
                        "Could not delete document (%s.%s refers to it)"
                        % (document_cls.__name__, field_name)
                    )

        # Check all the other rules
        for rule_entry, rule in delete_rules:
            document_cls, field_name = rule_entry
            if document_cls._meta.get("abstract"):
                continue

            if rule == CASCADE:
                cascade_refs = set() if cascade_refs is None else cascade_refs
                # Handle recursive reference
                if doc._collection == document_cls._collection:
                    for ref in queryset:
                        cascade_refs.add(ref.id)
                refs = document_cls.objects(
                    **{field_name + "__in": self, "pk__nin": cascade_refs}
                )
                if refs.count() > 0:
                    refs.delete(write_concern=write_concern, cascade_refs=cascade_refs)
            elif rule == NULLIFY:
                document_cls.objects(**{field_name + "__in": self}).update(
                    write_concern=write_concern, **{"unset__%s" % field_name: 1}
                )
            elif rule == PULL:
                document_cls.objects(**{field_name + "__in": self}).update(
                    write_concern=write_concern, **{"pull_all__%s" % field_name: self}
                )

        with set_write_concern(queryset._collection, write_concern) as collection:
            result = collection.delete_many(queryset._query, session=_get_session())

            # If we're using an unack'd write concern, we don't really know how
            # many items have been deleted at this point, hence we only return
            # the count for ack'd ops.
            if result.acknowledged:
                return result.deleted_count

    def update(
        self,
        upsert=False,
        multi=True,
        write_concern=None,
        read_concern=None,
        full_result=False,
        array_filters=None,
        **update,
    ):
        """Perform an atomic update on the fields matched by the query.

        :param upsert: insert if document doesn't exist (default ``False``)
        :param multi: Update multiple documents.
        :param write_concern: Extra keyword arguments are passed down which
            will be used as options for the resultant
            ``getLastError`` command.  For example,
            ``save(..., write_concern={w: 2, fsync: True}, ...)`` will
            wait until at least two servers have recorded the write and
            will force an fsync on the primary server.
        :param read_concern: Override the read concern for the operation
        :param full_result: Return the associated ``pymongo.UpdateResult`` rather than just the number
            updated items
        :param array_filters: A list of filters specifying which array elements an update should apply.
        :param update: Django-style update keyword arguments

        :returns the number of updated documents (unless ``full_result`` is True)
        """
        if not update and not upsert:
            raise OperationError("No update parameters, would remove data")

        if write_concern is None:
            write_concern = {}
        if self._none or self._empty:
            return 0

        queryset = self.clone()
        query = queryset._query
        if "__raw__" in update and isinstance(
            update["__raw__"], list
        ):  # Case of Update with Aggregation Pipeline
            update = [
                transform.update(queryset._document, **{"__raw__": u})
                for u in update["__raw__"]
            ]
        else:
            update = transform.update(queryset._document, **update)
        # If doing an atomic upsert on an inheritable class
        # then ensure we add _cls to the update operation
        if upsert and "_cls" in query:
            if "$set" in update:
                update["$set"]["_cls"] = queryset._document._class_name
            else:
                update["$set"] = {"_cls": queryset._document._class_name}
        try:
            with set_read_write_concern(
                queryset._collection, write_concern, read_concern
            ) as collection:
                update_func = collection.update_one
                if multi:
                    update_func = collection.update_many
                result = update_func(
                    query,
                    update,
                    upsert=upsert,
                    array_filters=array_filters,
                    session=_get_session(),
                )
            if full_result:
                return result
            elif result.raw_result:
                return result.raw_result["n"]
        except pymongo.errors.DuplicateKeyError as err:
            raise NotUniqueError("Update failed (%s)" % err)
        except pymongo.errors.OperationFailure as err:
            if str(err) == "multi not coded yet":
                message = "update() method requires MongoDB 1.1.3+"
                raise OperationError(message)
            raise OperationError("Update failed (%s)" % err)

    def upsert_one(self, write_concern=None, read_concern=None, **update):
        """Overwrite or add the first document matched by the query.

        :param write_concern: Extra keyword arguments are passed down which
            will be used as options for the resultant
            ``getLastError`` command.  For example,
            ``save(..., write_concern={w: 2, fsync: True}, ...)`` will
            wait until at least two servers have recorded the write and
            will force an fsync on the primary server.
        :param read_concern: Override the read concern for the operation
        :param update: Django-style update keyword arguments

        :returns the new or overwritten document
        """

        atomic_update = self.update(
            multi=False,
            upsert=True,
            write_concern=write_concern,
            read_concern=read_concern,
            full_result=True,
            **update,
        )

        if atomic_update.raw_result["updatedExisting"]:
            document = self.get()
        else:
            document = self._document.objects.with_id(atomic_update.upserted_id)
        return document

    def update_one(
        self,
        upsert=False,
        write_concern=None,
        full_result=False,
        array_filters=None,
        **update,
    ):
        """Perform an atomic update on the fields of the first document
        matched by the query.

        :param upsert: insert if document doesn't exist (default ``False``)
        :param write_concern: Extra keyword arguments are passed down which
            will be used as options for the resultant
            ``getLastError`` command.  For example,
            ``save(..., write_concern={w: 2, fsync: True}, ...)`` will
            wait until at least two servers have recorded the write and
            will force an fsync on the primary server.
        :param full_result: Return the associated ``pymongo.UpdateResult`` rather than just the number
            updated items
        :param array_filters: A list of filters specifying which array elements an update should apply.
        :param update: Django-style update keyword arguments
            full_result
        :returns the number of updated documents (unless ``full_result`` is True)
        """
        return self.update(
            upsert=upsert,
            multi=False,
            write_concern=write_concern,
            full_result=full_result,
            array_filters=array_filters,
            **update,
        )

    def modify(
        self,
        upsert=False,
        full_response=False,
        remove=False,
        new=False,
        array_filters=None,
        **update,
    ):
        """Update and return the updated document.

        Returns either the document before or after modification based on `new`
        parameter. If no documents match the query and `upsert` is false,
        returns ``None``. If upserting and `new` is false, returns ``None``.

        If the full_response parameter is ``True``, the return value will be
        the entire response object from the server, including the 'ok' and
        'lastErrorObject' fields, rather than just the modified document.
        This is useful mainly because the 'lastErrorObject' document holds
        information about the command's execution.

        :param upsert: insert if document doesn't exist (default ``False``)
        :param full_response: return the entire response object from the
            server (default ``False``, not available for PyMongo 3+)
        :param remove: remove rather than updating (default ``False``)
        :param new: return updated rather than original document
            (default ``False``)
        :param array_filters: A list of filters specifying which array elements an update should apply.
        :param update: Django-style update keyword arguments
        """

        if remove and new:
            raise OperationError("Conflicting parameters: remove and new")

        if not update and not upsert and not remove:
            raise OperationError("No update parameters, must either update or remove")

        if self._none or self._empty:
            return None

        queryset = self.clone()
        query = queryset._query
        if not remove:
            update = transform.update(queryset._document, **update)
        sort = queryset._ordering

        try:
            if full_response:
                msg = "With PyMongo 3+, it is not possible anymore to get the full response."
                warnings.warn(msg, DeprecationWarning)
            if remove:
                result = queryset._collection.find_one_and_delete(
                    query, sort=sort, session=_get_session(), **self._cursor_args
                )
            else:
                if new:
                    return_doc = ReturnDocument.AFTER
                else:
                    return_doc = ReturnDocument.BEFORE
                result = queryset._collection.find_one_and_update(
                    query,
                    update,
                    upsert=upsert,
                    sort=sort,
                    return_document=return_doc,
<<<<<<< HEAD
                    session=_get_session(),
=======
                    array_filters=array_filters,
>>>>>>> 5a8b0516
                    **self._cursor_args,
                )
        except pymongo.errors.DuplicateKeyError as err:
            raise NotUniqueError("Update failed (%s)" % err)
        except pymongo.errors.OperationFailure as err:
            raise OperationError("Update failed (%s)" % err)

        if full_response:
            if result["value"] is not None:
                result["value"] = self._document._from_son(result["value"])
        else:
            if result is not None:
                result = self._document._from_son(result)

        return result

    def with_id(self, object_id):
        """Retrieve the object matching the id provided.  Uses `object_id` only
        and raises InvalidQueryError if a filter has been applied. Returns
        `None` if no document exists with that id.

        :param object_id: the value for the id of the document to look up
        """
        queryset = self.clone()
        if queryset._query_obj:
            msg = "Cannot use a filter whilst using `with_id`"
            raise InvalidQueryError(msg)
        return queryset.filter(pk=object_id).first()

    def in_bulk(self, object_ids):
        """Retrieve a set of documents by their ids.

        :param object_ids: a list or tuple of ObjectId's
        :rtype: dict of ObjectId's as keys and collection-specific
                Document subclasses as values.
        """
        doc_map = {}

        docs = self._collection.find(
            {"_id": {"$in": object_ids}}, session=_get_session(), **self._cursor_args
        )
        if self._scalar:
            for doc in docs:
                doc_map[doc["_id"]] = self._get_scalar(self._document._from_son(doc))
        elif self._as_pymongo:
            for doc in docs:
                doc_map[doc["_id"]] = doc
        else:
            for doc in docs:
                doc_map[doc["_id"]] = self._document._from_son(
                    doc,
                    _auto_dereference=self._auto_dereference,
                )

        return doc_map

    def none(self):
        """Returns a queryset that never returns any objects and no query will be executed when accessing the results
        inspired by django none() https://docs.djangoproject.com/en/dev/ref/models/querysets/#none
        """
        queryset = self.clone()
        queryset._none = True
        return queryset

    def no_sub_classes(self):
        """Filter for only the instances of this specific document.

        Do NOT return any inherited documents.
        """
        if self._document._meta.get("allow_inheritance") is True:
            self._cls_query = {"_cls": self._document._class_name}

        return self

    def using(self, alias):
        """This method is for controlling which database the QuerySet will be
        evaluated against if you are using more than one database.

        :param alias: The database alias
        """

        with switch_db(self._document, alias) as cls:
            collection = cls._get_collection()

        return self._clone_into(self.__class__(self._document, collection))

    def clone(self):
        """Create a copy of the current queryset."""
        return self._clone_into(self.__class__(self._document, self._collection_obj))

    def _clone_into(self, new_qs):
        """Copy all the relevant properties of this queryset to
        a new queryset (which has to be an instance of
        :class:`~mongoengine.queryset.base.BaseQuerySet`).
        """
        if not isinstance(new_qs, BaseQuerySet):
            raise OperationError(
                "%s is not a subclass of BaseQuerySet" % new_qs.__name__
            )

        copy_props = (
            "_mongo_query",
            "_cls_query",
            "_none",
            "_query_obj",
            "_where_clause",
            "_loaded_fields",
            "_ordering",
            "_snapshot",
            "_timeout",
            "_allow_disk_use",
            "_read_preference",
            "_read_concern",
            "_iter",
            "_scalar",
            "_as_pymongo",
            "_limit",
            "_skip",
            "_empty",
            "_hint",
            "_collation",
            "_search_text",
            "_search_text_score",
            "_max_time_ms",
            "_comment",
            "_batch_size",
        )

        for prop in copy_props:
            val = getattr(self, prop)
            setattr(new_qs, prop, copy.copy(val))

        new_qs.__auto_dereference = self._BaseQuerySet__auto_dereference

        if self._cursor_obj:
            new_qs._cursor_obj = self._cursor_obj.clone()

        return new_qs

    def select_related(self, max_depth=1):
        """Handles dereferencing of :class:`~bson.dbref.DBRef` objects or
        :class:`~bson.object_id.ObjectId` a maximum depth in order to cut down
        the number queries to mongodb.
        """
        # Make select related work the same for querysets
        max_depth += 1
        queryset = self.clone()
        return queryset._dereference(queryset, max_depth=max_depth)

    def limit(self, n):
        """Limit the number of returned documents to `n`. This may also be
        achieved using array-slicing syntax (e.g. ``User.objects[:5]``).

        :param n: the maximum number of objects to return if n is greater than 0.
        When 0 is passed, returns all the documents in the cursor
        """
        queryset = self.clone()
        queryset._limit = n
        queryset._empty = False  # cancels the effect of empty

        # If a cursor object has already been created, apply the limit to it.
        if queryset._cursor_obj:
            queryset._cursor_obj.limit(queryset._limit)

        return queryset

    def skip(self, n):
        """Skip `n` documents before returning the results. This may also be
        achieved using array-slicing syntax (e.g. ``User.objects[5:]``).

        :param n: the number of objects to skip before returning results
        """
        queryset = self.clone()
        queryset._skip = n

        # If a cursor object has already been created, apply the skip to it.
        if queryset._cursor_obj:
            queryset._cursor_obj.skip(queryset._skip)

        return queryset

    def hint(self, index=None):
        """Added 'hint' support, telling Mongo the proper index to use for the
        query.

        Judicious use of hints can greatly improve query performance. When
        doing a query on multiple fields (at least one of which is indexed)
        pass the indexed field as a hint to the query.

        Hinting will not do anything if the corresponding index does not exist.
        The last hint applied to this cursor takes precedence over all others.
        """
        queryset = self.clone()
        queryset._hint = index

        # If a cursor object has already been created, apply the hint to it.
        if queryset._cursor_obj:
            queryset._cursor_obj.hint(queryset._hint)

        return queryset

    def collation(self, collation=None):
        """
        Collation allows users to specify language-specific rules for string
        comparison, such as rules for lettercase and accent marks.
        :param collation: `~pymongo.collation.Collation` or dict with
        following fields:
            {
                locale: str,
                caseLevel: bool,
                caseFirst: str,
                strength: int,
                numericOrdering: bool,
                alternate: str,
                maxVariable: str,
                backwards: str
            }
        Collation should be added to indexes like in test example
        """
        queryset = self.clone()
        queryset._collation = collation

        if queryset._cursor_obj:
            queryset._cursor_obj.collation(collation)

        return queryset

    def batch_size(self, size):
        """Limit the number of documents returned in a single batch (each
        batch requires a round trip to the server).

        See http://api.mongodb.com/python/current/api/pymongo/cursor.html#pymongo.cursor.Cursor.batch_size
        for details.

        :param size: desired size of each batch.
        """
        queryset = self.clone()
        queryset._batch_size = size

        # If a cursor object has already been created, apply the batch size to it.
        if queryset._cursor_obj:
            queryset._cursor_obj.batch_size(queryset._batch_size)

        return queryset

    def distinct(self, field):
        """Return a list of distinct values for a given field.

        :param field: the field to select distinct values from

        .. note:: This is a command and won't take ordering or limit into
           account.
        """
        queryset = self.clone()

        try:
            field = self._fields_to_dbfields([field]).pop()
        except LookUpError:
            pass

        raw_values = queryset._cursor.distinct(field)
        if not self._auto_dereference:
            return raw_values

        distinct = self._dereference(raw_values, 1, name=field, instance=self._document)

        doc_field = self._document._fields.get(field.split(".", 1)[0])
        instance = None

        # We may need to cast to the correct type eg. ListField(EmbeddedDocumentField)
        EmbeddedDocumentField = _import_class("EmbeddedDocumentField")
        ListField = _import_class("ListField")
        GenericEmbeddedDocumentField = _import_class("GenericEmbeddedDocumentField")
        if isinstance(doc_field, ListField):
            doc_field = getattr(doc_field, "field", doc_field)
        if isinstance(doc_field, (EmbeddedDocumentField, GenericEmbeddedDocumentField)):
            instance = getattr(doc_field, "document_type", None)

        # handle distinct on subdocuments
        if "." in field:
            for field_part in field.split(".")[1:]:
                # if looping on embedded document, get the document type instance
                if instance and isinstance(
                    doc_field, (EmbeddedDocumentField, GenericEmbeddedDocumentField)
                ):
                    doc_field = instance
                # now get the subdocument
                doc_field = getattr(doc_field, field_part, doc_field)
                # We may need to cast to the correct type eg. ListField(EmbeddedDocumentField)
                if isinstance(doc_field, ListField):
                    doc_field = getattr(doc_field, "field", doc_field)
                if isinstance(
                    doc_field, (EmbeddedDocumentField, GenericEmbeddedDocumentField)
                ):
                    instance = getattr(doc_field, "document_type", None)

        if instance and isinstance(
            doc_field, (EmbeddedDocumentField, GenericEmbeddedDocumentField)
        ):
            distinct = [instance(**doc) for doc in distinct]

        return distinct

    def only(self, *fields):
        """Load only a subset of this document's fields. ::

            post = BlogPost.objects(...).only('title', 'author.name')

        .. note :: `only()` is chainable and will perform a union ::
            So with the following it will fetch both: `title` and `author.name`::

                post = BlogPost.objects.only('title').only('author.name')

        :func:`~mongoengine.queryset.QuerySet.all_fields` will reset any
        field filters.

        :param fields: fields to include
        """
        fields = {f: QueryFieldList.ONLY for f in fields}
        return self.fields(True, **fields)

    def exclude(self, *fields):
        """Opposite to .only(), exclude some document's fields. ::

            post = BlogPost.objects(...).exclude('comments')

        .. note :: `exclude()` is chainable and will perform a union ::
            So with the following it will exclude both: `title` and `author.name`::

                post = BlogPost.objects.exclude('title').exclude('author.name')

        :func:`~mongoengine.queryset.QuerySet.all_fields` will reset any
        field filters.

        :param fields: fields to exclude
        """
        fields = {f: QueryFieldList.EXCLUDE for f in fields}
        return self.fields(**fields)

    def fields(self, _only_called=False, **kwargs):
        """Manipulate how you load this document's fields. Used by `.only()`
        and `.exclude()` to manipulate which fields to retrieve. If called
        directly, use a set of kwargs similar to the MongoDB projection
        document. For example:

        Include only a subset of fields:

            posts = BlogPost.objects(...).fields(author=1, title=1)

        Exclude a specific field:

            posts = BlogPost.objects(...).fields(comments=0)

        To retrieve a subrange or sublist of array elements,
        support exist for both the `slice` and `elemMatch` projection operator:

            posts = BlogPost.objects(...).fields(slice__comments=5)
            posts = BlogPost.objects(...).fields(elemMatch__comments="test")

        :param kwargs: A set of keyword arguments identifying what to
            include, exclude, or slice.
        """

        # Check for an operator and transform to mongo-style if there is
        operators = ["slice", "elemMatch"]
        cleaned_fields = []
        for key, value in kwargs.items():
            parts = key.split("__")
            if parts[0] in operators:
                op = parts.pop(0)
                value = {"$" + op: value}
            key = ".".join(parts)
            cleaned_fields.append((key, value))

        # Sort fields by their values, explicitly excluded fields first, then
        # explicitly included, and then more complicated operators such as
        # $slice.
        def _sort_key(field_tuple):
            _, value = field_tuple
            if isinstance(value, int):
                return value  # 0 for exclusion, 1 for inclusion
            return 2  # so that complex values appear last

        fields = sorted(cleaned_fields, key=_sort_key)

        # Clone the queryset, group all fields by their value, convert
        # each of them to db_fields, and set the queryset's _loaded_fields
        queryset = self.clone()
        for value, group in itertools.groupby(fields, lambda x: x[1]):
            fields = [field for field, value in group]
            fields = queryset._fields_to_dbfields(fields)
            queryset._loaded_fields += QueryFieldList(
                fields, value=value, _only_called=_only_called
            )

        return queryset

    def all_fields(self):
        """Include all fields. Reset all previously calls of .only() or
        .exclude(). ::

            post = BlogPost.objects.exclude('comments').all_fields()
        """
        queryset = self.clone()
        queryset._loaded_fields = QueryFieldList(
            always_include=queryset._loaded_fields.always_include
        )
        return queryset

    def order_by(self, *keys, __raw__=None):
        """Order the :class:`~mongoengine.queryset.QuerySet` by the given keys.

        The order may be specified by prepending each of the keys by a "+" or
        a "-". Ascending order is assumed if there's no prefix.

        If no keys are passed, existing ordering is cleared instead.

        :param keys: fields to order the query results by; keys may be
            prefixed with "+" or a "-" to determine the ordering direction.
        :param __raw__: a raw pymongo "sort" argument (provided as a list of (key, direction))
            see 'key_or_list' in `pymongo.cursor.Cursor.sort doc <https://pymongo.readthedocs.io/en/stable/api/pymongo/cursor.html#pymongo.cursor.Cursor.sort>`.
            If both keys and __raw__ are provided, an exception is raised
        """
        if __raw__ and keys:
            raise OperationError("Can not use both keys and __raw__ with order_by() ")

        queryset = self.clone()
        old_ordering = queryset._ordering
        if __raw__:
            new_ordering = __raw__
        else:
            new_ordering = queryset._get_order_by(keys)

        if queryset._cursor_obj:
            # If a cursor object has already been created, apply the sort to it
            if new_ordering:
                queryset._cursor_obj.sort(new_ordering)

            # If we're trying to clear a previous explicit ordering, we need
            # to clear the cursor entirely (because PyMongo doesn't allow
            # clearing an existing sort on a cursor).
            elif old_ordering:
                queryset._cursor_obj = None

        queryset._ordering = new_ordering

        return queryset

    def clear_cls_query(self):
        """Clear the default "_cls" query.

        By default, all queries generated for documents that allow inheritance
        include an extra "_cls" clause. In most cases this is desirable, but
        sometimes you might achieve better performance if you clear that
        default query.

        Scan the code for `_cls_query` to get more details.
        """
        queryset = self.clone()
        queryset._cls_query = {}
        return queryset

    def comment(self, text):
        """Add a comment to the query.

        See https://docs.mongodb.com/manual/reference/method/cursor.comment/#cursor.comment
        for details.
        """
        return self._chainable_method("comment", text)

    def explain(self):
        """Return an explain plan record for the
        :class:`~mongoengine.queryset.QuerySet` cursor.
        """
        return self._cursor.explain()

    # DEPRECATED. Has no more impact on PyMongo 3+
    def snapshot(self, enabled):
        """Enable or disable snapshot mode when querying.

        :param enabled: whether or not snapshot mode is enabled
        """
        msg = "snapshot is deprecated as it has no impact when using PyMongo 3+."
        warnings.warn(msg, DeprecationWarning)
        queryset = self.clone()
        queryset._snapshot = enabled
        return queryset

    def allow_disk_use(self, enabled):
        """Enable or disable the use of temporary files on disk while processing a blocking sort operation.
         (To store data exceeding the 100 megabyte system memory limit)

        :param enabled: whether or not temporary files on disk are used
        """
        queryset = self.clone()
        queryset._allow_disk_use = enabled
        return queryset

    def timeout(self, enabled):
        """Enable or disable the default mongod timeout when querying. (no_cursor_timeout option)

        :param enabled: whether or not the timeout is used
        """
        queryset = self.clone()
        queryset._timeout = enabled
        return queryset

    def read_preference(self, read_preference):
        """Change the read_preference when querying.

        :param read_preference: override ReplicaSetConnection-level
            preference.
        """
        validate_read_preference("read_preference", read_preference)
        queryset = self.clone()
        queryset._read_preference = read_preference
        queryset._cursor_obj = None  # we need to re-create the cursor object whenever we apply read_preference
        return queryset

    def read_concern(self, read_concern):
        """Change the read_concern when querying.

        :param read_concern: override ReplicaSetConnection-level
            preference.
        """
        if read_concern is not None and not isinstance(read_concern, Mapping):
            raise TypeError(f"{read_concern!r} is not a valid read concern.")

        queryset = self.clone()
        queryset._read_concern = (
            ReadConcern(**read_concern) if read_concern is not None else None
        )
        queryset._cursor_obj = None  # we need to re-create the cursor object whenever we apply read_concern
        return queryset

    def scalar(self, *fields):
        """Instead of returning Document instances, return either a specific
        value or a tuple of values in order.

        Can be used along with
        :func:`~mongoengine.queryset.QuerySet.no_dereference` to turn off
        dereferencing.

        .. note:: This effects all results and can be unset by calling
                  ``scalar`` without arguments. Calls ``only`` automatically.

        :param fields: One or more fields to return instead of a Document.
        """
        queryset = self.clone()
        queryset._scalar = list(fields)

        if fields:
            queryset = queryset.only(*fields)
        else:
            queryset = queryset.all_fields()

        return queryset

    def values_list(self, *fields):
        """An alias for scalar"""
        return self.scalar(*fields)

    def as_pymongo(self):
        """Instead of returning Document instances, return raw values from
        pymongo.

        This method is particularly useful if you don't need dereferencing
        and care primarily about the speed of data retrieval.
        """
        queryset = self.clone()
        queryset._as_pymongo = True
        return queryset

    def max_time_ms(self, ms):
        """Wait `ms` milliseconds before killing the query on the server

        :param ms: the number of milliseconds before killing the query on the server
        """
        return self._chainable_method("max_time_ms", ms)

    # JSON Helpers

    def to_json(self, *args, **kwargs):
        """Converts a queryset to JSON"""
        if "json_options" not in kwargs:
            warnings.warn(
                "No 'json_options' are specified! Falling back to "
                "LEGACY_JSON_OPTIONS with uuid_representation=PYTHON_LEGACY. "
                "For use with other MongoDB drivers specify the UUID "
                "representation to use. This will be changed to "
                "uuid_representation=UNSPECIFIED in a future release.",
                DeprecationWarning,
            )
            kwargs["json_options"] = LEGACY_JSON_OPTIONS
        return json_util.dumps(self.as_pymongo(), *args, **kwargs)

    def from_json(self, json_data):
        """Converts json data to unsaved objects"""
        son_data = json_util.loads(json_data)
        return [self._document._from_son(data) for data in son_data]

    def aggregate(self, pipeline, *suppl_pipeline, **kwargs):
        """Perform an aggregate function based on your queryset params

        :param pipeline: list of aggregation commands,
            see: https://www.mongodb.com/docs/manual/core/aggregation-pipeline/
        :param suppl_pipeline: unpacked list of pipeline (added to support deprecation of the old interface)
            parameter will be removed shortly
        :param kwargs: (optional) kwargs dictionary to be passed to pymongo's aggregate call
            See https://api.mongodb.com/python/current/api/pymongo/collection.html#pymongo.collection.Collection.aggregate
        """
        using_deprecated_interface = isinstance(pipeline, dict) or bool(suppl_pipeline)
        user_pipeline = [pipeline] if isinstance(pipeline, dict) else list(pipeline)

        if using_deprecated_interface:
            msg = "Calling .aggregate() with un unpacked list (*pipeline) is deprecated, it will soon change and will expect a list (similar to pymongo.Collection.aggregate interface), see documentation"
            warnings.warn(msg, DeprecationWarning)

        user_pipeline += suppl_pipeline

        initial_pipeline = []
        if self._none or self._empty:
            initial_pipeline.append({"$limit": 1})
            initial_pipeline.append({"$match": {"$expr": False}})

        if self._query:
            initial_pipeline.append({"$match": self._query})

        if self._ordering:
            initial_pipeline.append({"$sort": dict(self._ordering)})

        if self._limit is not None:
            # As per MongoDB Documentation (https://docs.mongodb.com/manual/reference/operator/aggregation/limit/),
            # keeping limit stage right after sort stage is more efficient. But this leads to wrong set of documents
            # for a skip stage that might succeed these. So we need to maintain more documents in memory in such a
            # case (https://stackoverflow.com/a/24161461).
            initial_pipeline.append({"$limit": self._limit + (self._skip or 0)})

        if self._skip is not None:
            initial_pipeline.append({"$skip": self._skip})

        final_pipeline = initial_pipeline + user_pipeline

        collection = self._collection
        if self._read_preference is not None or self._read_concern is not None:
            collection = self._collection.with_options(
                read_preference=self._read_preference, read_concern=self._read_concern
            )

        return collection.aggregate(
            final_pipeline, cursor={}, session=_get_session(), **kwargs
        )

    # JS functionality
    def map_reduce(
        self, map_f, reduce_f, output, finalize_f=None, limit=None, scope=None
    ):
        """Perform a map/reduce query using the current query spec
        and ordering. While ``map_reduce`` respects ``QuerySet`` chaining,
        it must be the last call made, as it does not return a maleable
        ``QuerySet``.

        See the :meth:`~mongoengine.tests.QuerySetTest.test_map_reduce`
        and :meth:`~mongoengine.tests.QuerySetTest.test_map_advanced`
        tests in ``tests.queryset.QuerySetTest`` for usage examples.

        :param map_f: map function, as :class:`~bson.code.Code` or string
        :param reduce_f: reduce function, as
                         :class:`~bson.code.Code` or string
        :param output: output collection name, if set to 'inline' will return
           the results inline. This can also be a dictionary containing output options
           see: http://docs.mongodb.org/manual/reference/command/mapReduce/#dbcmd.mapReduce
        :param finalize_f: finalize function, an optional function that
                           performs any post-reduction processing.
        :param scope: values to insert into map/reduce global scope. Optional.
        :param limit: number of objects from current query to provide
                      to map/reduce method

        Returns an iterator yielding
        :class:`~mongoengine.document.MapReduceDocument`.
        """
        queryset = self.clone()

        MapReduceDocument = _import_class("MapReduceDocument")

        map_f_scope = {}
        if isinstance(map_f, Code):
            map_f_scope = map_f.scope
            map_f = str(map_f)
        map_f = Code(queryset._sub_js_fields(map_f), map_f_scope or None)

        reduce_f_scope = {}
        if isinstance(reduce_f, Code):
            reduce_f_scope = reduce_f.scope
            reduce_f = str(reduce_f)
        reduce_f_code = queryset._sub_js_fields(reduce_f)
        reduce_f = Code(reduce_f_code, reduce_f_scope or None)

        mr_args = {"query": queryset._query}

        if finalize_f:
            finalize_f_scope = {}
            if isinstance(finalize_f, Code):
                finalize_f_scope = finalize_f.scope
                finalize_f = str(finalize_f)
            finalize_f_code = queryset._sub_js_fields(finalize_f)
            finalize_f = Code(finalize_f_code, finalize_f_scope or None)
            mr_args["finalize"] = finalize_f

        if scope:
            mr_args["scope"] = scope

        if limit:
            mr_args["limit"] = limit

        if output == "inline" and not queryset._ordering:
            inline = True
            mr_args["out"] = {"inline": 1}
        else:
            inline = False
            if isinstance(output, str):
                mr_args["out"] = output

            elif isinstance(output, dict):
                ordered_output = []

                for part in ("replace", "merge", "reduce"):
                    value = output.get(part)
                    if value:
                        ordered_output.append((part, value))
                        break

                else:
                    raise OperationError("actionData not specified for output")

                db_alias = output.get("db_alias")
                remaing_args = ["db", "sharded", "nonAtomic"]

                if db_alias:
                    ordered_output.append(("db", get_db(db_alias).name))
                    del remaing_args[0]

                for part in remaing_args:
                    value = output.get(part)
                    if value:
                        ordered_output.append((part, value))

                mr_args["out"] = SON(ordered_output)

        db = queryset._document._get_db()
        result = db.command(
            {
                "mapReduce": queryset._document._get_collection_name(),
                "map": map_f,
                "reduce": reduce_f,
                **mr_args,
            },
            session=_get_session(),
        )

        if inline:
            docs = result["results"]
        else:
            if isinstance(result["result"], str):
                docs = db[result["result"]].find()
            else:
                info = result["result"]
                docs = db.client[info["db"]][info["collection"]].find()

        if queryset._ordering:
            docs = docs.sort(queryset._ordering)

        for doc in docs:
            yield MapReduceDocument(
                queryset._document, queryset._collection, doc["_id"], doc["value"]
            )

    def exec_js(self, code, *fields, **options):
        """Execute a Javascript function on the server. A list of fields may be
        provided, which will be translated to their correct names and supplied
        as the arguments to the function. A few extra variables are added to
        the function's scope: ``collection``, which is the name of the
        collection in use; ``query``, which is an object representing the
        current query; and ``options``, which is an object containing any
        options specified as keyword arguments.

        As fields in MongoEngine may use different names in the database (set
        using the :attr:`db_field` keyword argument to a :class:`Field`
        constructor), a mechanism exists for replacing MongoEngine field names
        with the database field names in Javascript code. When accessing a
        field, use square-bracket notation, and prefix the MongoEngine field
        name with a tilde (~).

        :param code: a string of Javascript code to execute
        :param fields: fields that you will be using in your function, which
            will be passed in to your function as arguments
        :param options: options that you want available to the function
            (accessed in Javascript through the ``options`` object)
        """
        queryset = self.clone()

        code = queryset._sub_js_fields(code)

        fields = [queryset._document._translate_field_name(f) for f in fields]
        collection = queryset._document._get_collection_name()

        scope = {"collection": collection, "options": options or {}}

        query = queryset._query
        if queryset._where_clause:
            query["$where"] = queryset._where_clause

        scope["query"] = query
        code = Code(code, scope=scope)

        db = queryset._document._get_db()
        return db.command("eval", code, args=fields).get("retval")

    def where(self, where_clause):
        """Filter ``QuerySet`` results with a ``$where`` clause (a Javascript
        expression). Performs automatic field name substitution like
        :meth:`mongoengine.queryset.Queryset.exec_js`.

        .. note:: When using this mode of query, the database will call your
                  function, or evaluate your predicate clause, for each object
                  in the collection.
        """
        queryset = self.clone()
        where_clause = queryset._sub_js_fields(where_clause)
        queryset._where_clause = where_clause
        return queryset

    def sum(self, field):
        """Sum over the values of the specified field.

        :param field: the field to sum over; use dot notation to refer to
            embedded document fields
        """
        db_field = self._fields_to_dbfields([field]).pop()
        pipeline = [
            {"$match": self._query},
            {"$group": {"_id": "sum", "total": {"$sum": "$" + db_field}}},
        ]

        # if we're performing a sum over a list field, we sum up all the
        # elements in the list, hence we need to $unwind the arrays first
        ListField = _import_class("ListField")
        field_parts = field.split(".")
        field_instances = self._document._lookup_field(field_parts)
        if isinstance(field_instances[-1], ListField):
            pipeline.insert(1, {"$unwind": "$" + field})

        result = tuple(
            self._document._get_collection().aggregate(pipeline, session=_get_session())
        )

        if result:
            return result[0]["total"]
        return 0

    def average(self, field):
        """Average over the values of the specified field.

        :param field: the field to average over; use dot notation to refer to
            embedded document fields
        """
        db_field = self._fields_to_dbfields([field]).pop()
        pipeline = [
            {"$match": self._query},
            {"$group": {"_id": "avg", "total": {"$avg": "$" + db_field}}},
        ]

        # if we're performing an average over a list field, we average out
        # all the elements in the list, hence we need to $unwind the arrays
        # first
        ListField = _import_class("ListField")
        field_parts = field.split(".")
        field_instances = self._document._lookup_field(field_parts)
        if isinstance(field_instances[-1], ListField):
            pipeline.insert(1, {"$unwind": "$" + field})

        result = tuple(
            self._document._get_collection().aggregate(pipeline, session=_get_session())
        )
        if result:
            return result[0]["total"]
        return 0

    def item_frequencies(self, field, normalize=False, map_reduce=True):
        """Returns a dictionary of all items present in a field across
        the whole queried set of documents, and their corresponding frequency.
        This is useful for generating tag clouds, or searching documents.

        .. note::

            Can only do direct simple mappings and cannot map across
            :class:`~mongoengine.fields.ReferenceField` or
            :class:`~mongoengine.fields.GenericReferenceField` for more complex
            counting a manual map reduce call is required.

        If the field is a :class:`~mongoengine.fields.ListField`, the items within
        each list will be counted individually.

        :param field: the field to use
        :param normalize: normalize the results so they add to 1.0
        :param map_reduce: Use map_reduce over exec_js
        """
        if map_reduce:
            return self._item_frequencies_map_reduce(field, normalize=normalize)
        return self._item_frequencies_exec_js(field, normalize=normalize)

    # Iterator helpers

    def __next__(self):
        """Wrap the result in a :class:`~mongoengine.Document` object."""
        if self._none or self._empty:
            raise StopIteration

        raw_doc = next(self._cursor)

        if self._as_pymongo:
            return raw_doc

        doc = self._document._from_son(
            raw_doc,
            _auto_dereference=self._auto_dereference,
        )

        if self._scalar:
            return self._get_scalar(doc)

        return doc

    def rewind(self):
        """Rewind the cursor to its unevaluated state."""
        self._iter = False
        self._cursor.rewind()

    # Properties

    @property
    def _collection(self):
        """Property that returns the collection object. This allows us to
        perform operations only if the collection is accessed.
        """
        return self._collection_obj

    @property
    def _cursor_args(self):
        fields_name = "projection"
        # snapshot is not handled at all by PyMongo 3+
        # TODO: evaluate similar possibilities using modifiers
        if self._snapshot:
            msg = "The snapshot option is not anymore available with PyMongo 3+"
            warnings.warn(msg, DeprecationWarning)

        cursor_args = {}
        if not self._timeout:
            cursor_args["no_cursor_timeout"] = True

        if self._allow_disk_use:
            cursor_args["allow_disk_use"] = True

        if self._loaded_fields:
            cursor_args[fields_name] = self._loaded_fields.as_dict()

        if self._search_text:
            if fields_name not in cursor_args:
                cursor_args[fields_name] = {}

            if self._search_text_score:
                cursor_args[fields_name]["_text_score"] = {"$meta": "textScore"}

        return cursor_args

    @property
    def _cursor(self):
        """Return a PyMongo cursor object corresponding to this queryset."""

        # If _cursor_obj already exists, return it immediately.
        if self._cursor_obj is not None:
            return self._cursor_obj

        # Create a new PyMongo cursor.
        # XXX In PyMongo 3+, we define the read preference on a collection
        # level, not a cursor level. Thus, we need to get a cloned collection
        # object using `with_options` first.
        if self._read_preference is not None or self._read_concern is not None:
            self._cursor_obj = self._collection.with_options(
                read_preference=self._read_preference, read_concern=self._read_concern
            ).find(self._query, session=_get_session(), **self._cursor_args)
        else:
            self._cursor_obj = self._collection.find(
                self._query, session=_get_session(), **self._cursor_args
            )

        # Apply "where" clauses to cursor
        if self._where_clause:
            where_clause = self._sub_js_fields(self._where_clause)
            self._cursor_obj.where(where_clause)

        # Apply ordering to the cursor.
        # XXX self._ordering can be equal to:
        # * None if we didn't explicitly call order_by on this queryset.
        # * A list of PyMongo-style sorting tuples.
        # * An empty list if we explicitly called order_by() without any
        #   arguments. This indicates that we want to clear the default
        #   ordering.
        if self._ordering:
            # explicit ordering
            self._cursor_obj.sort(self._ordering)
        elif self._ordering is None and self._document._meta["ordering"]:
            # default ordering
            order = self._get_order_by(self._document._meta["ordering"])
            self._cursor_obj.sort(order)

        if self._limit is not None:
            self._cursor_obj.limit(self._limit)

        if self._skip is not None:
            self._cursor_obj.skip(self._skip)

        if self._hint != -1:
            self._cursor_obj.hint(self._hint)

        if self._collation is not None:
            self._cursor_obj.collation(self._collation)

        if self._batch_size is not None:
            self._cursor_obj.batch_size(self._batch_size)

        if self._comment is not None:
            self._cursor_obj.comment(self._comment)

        return self._cursor_obj

    def __deepcopy__(self, memo):
        """Essential for chained queries with ReferenceFields involved"""
        return self.clone()

    @property
    def _query(self):
        if self._mongo_query is None:
            self._mongo_query = self._query_obj.to_query(self._document)
            if self._cls_query:
                if "_cls" in self._mongo_query:
                    self._mongo_query = {"$and": [self._cls_query, self._mongo_query]}
                else:
                    self._mongo_query.update(self._cls_query)
        return self._mongo_query

    @property
    def _dereference(self):
        if not self.__dereference:
            self.__dereference = _import_class("DeReference")()
        return self.__dereference

    @property
    def _auto_dereference(self):
        should_deref = not no_dereferencing_active_for_class(self._document)
        return should_deref and self.__auto_dereference

    def no_dereference(self):
        """Turn off any dereferencing for the results of this queryset."""
        queryset = self.clone()
        queryset.__auto_dereference = False
        return queryset

    # Helper Functions

    def _item_frequencies_map_reduce(self, field, normalize=False):
        map_func = """
            function() {{
                var path = '{{{{~{field}}}}}'.split('.');
                var field = this;

                for (p in path) {{
                    if (typeof field != 'undefined')
                       field = field[path[p]];
                    else
                       break;
                }}
                if (field && field.constructor == Array) {{
                    field.forEach(function(item) {{
                        emit(item, 1);
                    }});
                }} else if (typeof field != 'undefined') {{
                    emit(field, 1);
                }} else {{
                    emit(null, 1);
                }}
            }}
        """.format(
            field=field
        )
        reduce_func = """
            function(key, values) {
                var total = 0;
                var valuesSize = values.length;
                for (var i=0; i < valuesSize; i++) {
                    total += parseInt(values[i], 10);
                }
                return total;
            }
        """
        values = self.map_reduce(map_func, reduce_func, "inline")
        frequencies = {}
        for f in values:
            key = f.key
            if isinstance(key, float):
                if int(key) == key:
                    key = int(key)
            frequencies[key] = int(f.value)

        if normalize:
            count = sum(frequencies.values())
            frequencies = {k: float(v) / count for k, v in frequencies.items()}

        return frequencies

    def _item_frequencies_exec_js(self, field, normalize=False):
        """Uses exec_js to execute"""
        freq_func = """
            function(path) {
                var path = path.split('.');

                var total = 0.0;
                db[collection].find(query).forEach(function(doc) {
                    var field = doc;
                    for (p in path) {
                        if (field)
                            field = field[path[p]];
                         else
                            break;
                    }
                    if (field && field.constructor == Array) {
                       total += field.length;
                    } else {
                       total++;
                    }
                });

                var frequencies = {};
                var types = {};
                var inc = 1.0;

                db[collection].find(query).forEach(function(doc) {
                    field = doc;
                    for (p in path) {
                        if (field)
                            field = field[path[p]];
                        else
                            break;
                    }
                    if (field && field.constructor == Array) {
                        field.forEach(function(item) {
                            frequencies[item] = inc + (isNaN(frequencies[item]) ? 0: frequencies[item]);
                        });
                    } else {
                        var item = field;
                        types[item] = item;
                        frequencies[item] = inc + (isNaN(frequencies[item]) ? 0: frequencies[item]);
                    }
                });
                return [total, frequencies, types];
            }
        """
        total, data, types = self.exec_js(freq_func, field)
        values = {types.get(k): int(v) for k, v in data.items()}

        if normalize:
            values = {k: float(v) / total for k, v in values.items()}

        frequencies = {}
        for k, v in values.items():
            if isinstance(k, float):
                if int(k) == k:
                    k = int(k)

            frequencies[k] = v

        return frequencies

    def _fields_to_dbfields(self, fields):
        """Translate fields' paths to their db equivalents."""
        subclasses = []
        if self._document._meta["allow_inheritance"]:
            subclasses = [get_document(x) for x in self._document._subclasses][1:]

        db_field_paths = []
        for field in fields:
            field_parts = field.split(".")
            try:
                field = ".".join(
                    f if isinstance(f, str) else f.db_field
                    for f in self._document._lookup_field(field_parts)
                )
                db_field_paths.append(field)
            except LookUpError as err:
                found = False

                # If a field path wasn't found on the main document, go
                # through its subclasses and see if it exists on any of them.
                for subdoc in subclasses:
                    try:
                        subfield = ".".join(
                            f if isinstance(f, str) else f.db_field
                            for f in subdoc._lookup_field(field_parts)
                        )
                        db_field_paths.append(subfield)
                        found = True
                        break
                    except LookUpError:
                        pass

                if not found:
                    raise err

        return db_field_paths

    def _get_order_by(self, keys):
        """Given a list of MongoEngine-style sort keys, return a list
        of sorting tuples that can be applied to a PyMongo cursor. For
        example:

        >>> qs._get_order_by(['-last_name', 'first_name'])
        [('last_name', -1), ('first_name', 1)]
        """
        key_list = []
        for key in keys:
            if not key:
                continue

            if key == "$text_score":
                key_list.append(("_text_score", {"$meta": "textScore"}))
                continue

            direction = pymongo.ASCENDING
            if key[0] == "-":
                direction = pymongo.DESCENDING

            if key[0] in ("-", "+"):
                key = key[1:]

            key = key.replace("__", ".")
            try:
                key = self._document._translate_field_name(key)
            except Exception:
                # TODO this exception should be more specific
                pass

            key_list.append((key, direction))

        return key_list

    def _get_scalar(self, doc):
        def lookup(obj, name):
            chunks = name.split("__")
            for chunk in chunks:
                obj = getattr(obj, chunk)
            return obj

        data = [lookup(doc, n) for n in self._scalar]
        if len(data) == 1:
            return data[0]

        return tuple(data)

    def _sub_js_fields(self, code):
        """When fields are specified with [~fieldname] syntax, where
        *fieldname* is the Python name of a field, *fieldname* will be
        substituted for the MongoDB name of the field (specified using the
        :attr:`name` keyword argument in a field's constructor).
        """

        def field_sub(match):
            # Extract just the field name, and look up the field objects
            field_name = match.group(1).split(".")
            fields = self._document._lookup_field(field_name)
            # Substitute the correct name for the field into the javascript
            return '["%s"]' % fields[-1].db_field

        def field_path_sub(match):
            # Extract just the field name, and look up the field objects
            field_name = match.group(1).split(".")
            fields = self._document._lookup_field(field_name)
            # Substitute the correct name for the field into the javascript
            return ".".join([f.db_field for f in fields])

        code = re.sub(r"\[\s*~([A-z_][A-z_0-9.]+?)\s*\]", field_sub, code)
        code = re.sub(r"\{\{\s*~([A-z_][A-z_0-9.]+?)\s*\}\}", field_path_sub, code)
        return code

    def _chainable_method(self, method_name, val):
        """Call a particular method on the PyMongo cursor call a particular chainable method
        with the provided value.
        """
        queryset = self.clone()

        # Get an existing cursor object or create a new one
        cursor = queryset._cursor

        # Find the requested method on the cursor and call it with the
        # provided value
        getattr(cursor, method_name)(val)

        # Cache the value on the queryset._{method_name}
        setattr(queryset, "_" + method_name, val)

        return queryset<|MERGE_RESOLUTION|>--- conflicted
+++ resolved
@@ -737,11 +737,8 @@
                     upsert=upsert,
                     sort=sort,
                     return_document=return_doc,
-<<<<<<< HEAD
                     session=_get_session(),
-=======
                     array_filters=array_filters,
->>>>>>> 5a8b0516
                     **self._cursor_args,
                 )
         except pymongo.errors.DuplicateKeyError as err:
