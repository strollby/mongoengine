--- conflicted
+++ resolved
@@ -298,14 +298,13 @@
         assert len(connections) == 0
         disconnect(alias="not_exist")
 
-<<<<<<< HEAD
     def test_disconnect_clears_out_any_outstanding_sessions(self):
         _local_sessions.append("session1")
         _local_sessions.append("session2")
         assert len(_local_sessions.sessions) == 2
         disconnect()
         assert len(_local_sessions.sessions) == 0
-=======
+
     def test_disconnect_does_not_close_client_used_by_another_alias(self):
         client1 = connect(alias="disconnect_reused_client_test_1")
         client2 = connect(alias="disconnect_reused_client_test_2")
@@ -329,7 +328,6 @@
         if PYMONGO_VERSION >= (4,):
             with pytest.raises(InvalidOperation):
                 client3.admin.command("ping")
->>>>>>> e006c25d
 
     def test_disconnect_all(self):
         connections = mongoengine.connection._connections
