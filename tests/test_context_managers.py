--- conflicted
+++ resolved
@@ -39,11 +39,7 @@
     REF: https://gist.github.com/sbrugman/59b3535ebcd5aa0e2598293cfa58b6ab
     """
 
-<<<<<<< HEAD
-    __test__ = False
-=======
     __test__ = False  # Silence pytest warning
->>>>>>> 0dcb09fc
 
     def __init__(self, *args, **kwargs):
         super().__init__(*args, **kwargs)
